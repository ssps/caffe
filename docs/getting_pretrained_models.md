--- conflicted
+++ resolved
@@ -27,10 +27,8 @@
   validation accuracy 57.258% and loss 1.83948.
 - This model obtains a top-1 accuracy 57.1% and a top-5 accuracy 80.2% on the validation set, using just the center crop. (Using the average of 10 crops, (4 + 1 center) * 2 mirror, should obtain a bit higher accuracy)
 
-<<<<<<< HEAD
 **R-CNN (ILSVRC13)**: The pure Caffe instantiation of the [R-CNN](https://github.com/rbgirshick/rcnn) model for ILSVRC13 detection. Download the model (230.8MB) by running `examples/imagenet/get_caffe_rcnn_imagenet_model.sh` from the Caffe root directory. This model was made by transplanting the R-CNN SVM classifiers into a `fc-rcnn` classification layer, provided here as an off-the-shelf Caffe detector. Try the [detection example](http://nbviewer.ipython.org/github/BVLC/caffe/blob/master/examples/detection.ipynb) to see it in action. For the full details, refer to the R-CNN site. *N.B. For research purposes, make use of the official R-CNN package and not this example.*
-=======
+
 ### Auxiliary Data
->>>>>>> dd292da2
 
 Additionally, you will probably eventually need some auxiliary data (mean image, synset list, etc.): run `data/ilsvrc12/get_ilsvrc_aux.sh` from the root directory to obtain it.