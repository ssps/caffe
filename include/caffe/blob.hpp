--- conflicted
+++ resolved
@@ -216,15 +216,12 @@
     return diff_;
   }
 
+  const int* gpu_shape() const;
   void set_cpu_data(Dtype* data);
-<<<<<<< HEAD
   void set_gpu_data(Dtype* data, bool change_head);
   void set_cpu_diff(Dtype* diff);
   void set_gpu_diff(Dtype* diff, bool change_head);
   const Dtype* cpu_data() const;
-=======
-  const int* gpu_shape() const;
->>>>>>> 4541f890
   const Dtype* gpu_data() const;
   const Dtype* cpu_diff() const;
   const Dtype* gpu_diff() const;
