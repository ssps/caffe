--- conflicted
+++ resolved
@@ -46,19 +46,12 @@
  public:
   SyncedMemory()
       : cpu_ptr_(NULL), gpu_ptr_(NULL), size_(0), head_(UNINITIALIZED),
-<<<<<<< HEAD
-        own_cpu_data_(false), own_gpu_data_(false) {}
-  explicit SyncedMemory(size_t size)
-      : cpu_ptr_(NULL), gpu_ptr_(NULL), size_(size), head_(UNINITIALIZED),
-        own_cpu_data_(false), own_gpu_data_(false) {}
-=======
         own_cpu_data_(false), cpu_malloc_use_cuda_(false), own_gpu_data_(false),
         gpu_device_(-1) {}
   explicit SyncedMemory(size_t size)
       : cpu_ptr_(NULL), gpu_ptr_(NULL), size_(size), head_(UNINITIALIZED),
         own_cpu_data_(false), cpu_malloc_use_cuda_(false), own_gpu_data_(false),
         gpu_device_(-1) {}
->>>>>>> 4541f890
   ~SyncedMemory();
   const void* cpu_data();
   void set_cpu_data(void* data);
@@ -85,13 +78,9 @@
   size_t size_;
   SyncedHead head_;
   bool own_cpu_data_;
-<<<<<<< HEAD
-  bool own_gpu_data_;
-=======
   bool cpu_malloc_use_cuda_;
   bool own_gpu_data_;
   int gpu_device_;
->>>>>>> 4541f890
 
   DISABLE_COPY_AND_ASSIGN(SyncedMemory);
 };  // class SyncedMemory
