#!/usr/bin/env python

import sys
sys.path.append('/home/lisaanne/caffe-forward-backward/python')
import caffe
import io
from PIL import Image
import matplotlib.pyplot as plt
import numpy as np
import scipy.misc
import time
import pdb
import glob
import pickle as pkl
import random
import h5py
from multiprocessing import Pool
from threading import Thread
import skimage.io
import copy

def processImageCrop(im_info, transformer):
  im_path = im_info[0]
  im_crop = im_info[1] #should be [x_min, y_min, x_max, y_max]
  im_reshape = im_info[2]
  im_flip = im_info[3]
  data_in = caffe.io.load_image(im_path)
<<<<<<< HEAD
  #if (data_in.shape[0] < im_reshape[0]) | (data_in.shape[1] < im_reshape[1]):
  data_in = caffe.io.resize_image(data_in, im_reshape)
=======
  if (data_in.shape[0] < im_reshape[0]) | (data_in.shape[1] < im_reshape[1]):
    data_in = caffe.io.resize_image(data_in, im_reshape)
>>>>>>> 4ead98bd
  if im_flip:
    data_in = caffe.io.flip_image(data_in, 1, True) #need to watch out for RGB
  data_in = data_in[im_crop[0]:im_crop[2], im_crop[1]:im_crop[3], :] 
  processed_image = transformer.preprocess('data_in',data_in)
  return processed_image

class ImageProcessorCrop(object):
  def __init__(self, transformer):
    self.transformer = transformer
  def __call__(self, im_info):
    return processImageCrop(im_info, self.transformer)

class sequenceGeneratorVideo(object):
  def __init__(self, buffer_size, clip_length, num_videos, video_dict, video_order):
    self.buffer_size = buffer_size
    self.clip_length = clip_length
    self.N = self.buffer_size*self.clip_length
    self.num_videos = num_videos
    self.video_dict = video_dict
    self.video_order = video_order
    self.idx = 0

  def __call__(self):
    label_r = []
    im_paths = []
    im_crop = []
    im_reshape = []  
    im_flip = []
 
    if self.idx + self.buffer_size >= self.num_videos:
      idx_list = range(self.idx, self.num_videos)
      idx_list.extend(range(0, self.buffer_size-(self.num_videos-self.idx)))
    else:
      idx_list = range(self.idx, self.idx+self.buffer_size)
    

    for i in idx_list:
      key = self.video_order[i]
      label = self.video_dict[key]['label']
      video_reshape = self.video_dict[key]['reshape']
      video_crop = self.video_dict[key]['crop']
      label_r.extend([label]*self.clip_length)

      im_reshape.extend([(video_reshape)]*self.clip_length)
      r0 = int(random.random()*(video_reshape[0] - video_crop[0]))
      r1 = int(random.random()*(video_reshape[1] - video_crop[1]))
      im_crop.extend([(r0, r1, r0+video_crop[0], r1+video_crop[1])]*self.clip_length)     
      f = random.randint(0,1)
      im_flip.extend([f]*self.clip_length)
      #rand_frame depends a bit on flow ... need to add this
      rand_frame = int(random.random()*(self.video_dict[key]['num_frames']-self.clip_length)+1+1)
      frames = []

      for i in range(rand_frame,rand_frame+self.clip_length):
        frames.append(self.video_dict[key]['frames'] %i)
     
      im_paths.extend(frames) 
    
    
    im_info = zip(im_paths,im_crop, im_reshape, im_flip)

    self.idx += self.buffer_size
    if self.idx >= self.num_videos:
      self.idx = self.idx - self.num_videos
      #random.shuffle(self.video_order)

    return label_r, im_info
  
def advance_batch(result, sequence_generator, image_processor, pool):
  
    label_r, im_info = sequence_generator()
   # pdb.set_trace()
    tmp = image_processor(im_info[0])
    result['data'] = pool.map(image_processor, im_info)
    #ss = 0
    #for nn in range(128): ss += np.abs(np.mean(result['data'][nn])) 
    result['label'] = label_r
    cm = np.ones(len(label_r))
    cm[0::16] = 0
    result['clip_markers'] = cm

    


class BatchAdvancer():
    def __init__(self, result, sequence_generator, image_processor, pool):
      self.result = result
      self.sequence_generator = sequence_generator
      self.image_processor = image_processor
      self.pool = pool
 
    def __call__(self):
      return advance_batch(self.result, self.sequence_generator, self.image_processor, self.pool)

class videoRead(caffe.Layer):

  def initialize(self):
    self.train_or_test = 'train'
    self.flow = 'false'
    self.buffer_size = 24  #num videos processed per batch
    self.frames = 16   #length of processed clip
    self.N = self.buffer_size*self.frames
    self.idx = 0
    self.channels = 3
    self.height = 227
    self.width = 227
    self.path_to_images = ''
    self.video_list = '/home/lisaanne/caffe-forward-backward/examples/pose_Georgia/JHMDB_actions/JHMDB_frames_no_bb_try1_train.txt' 

  def setup(self, bottom, top):
    random.seed(10)
    self.initialize()
    f = open(self.video_list, 'r')
    f_lines = f.readlines()
    f.close()

    #This reads input text file and creates a dict which stores all the video frames
		# This is surprisingly slow
    video_dict = {}
    current_line = 0
    self.video_order = []
    for ix, line in enumerate(f_lines):
      video = line.split(' ')[0].split('/')[1]
      l = int(line.split(' ')[1])
      frames = glob.glob('%s%s/*.jpg' %(self.path_to_images, video))
      num_frames = len(frames)
      video_dict[video] = {}
      video_dict[video]['frames'] = frames[0].split('.')[0] + '.%04d.jpg'
      video_dict[video]['reshape'] = (240,320)
      video_dict[video]['crop'] = (227, 227)
      video_dict[video]['num_frames'] = num_frames
      video_dict[video]['label'] = l
      self.video_order.append(video) 
      print "On %d of %d.\n" %(ix, len(f_lines)) 

    self.video_dict = video_dict
    self.num_videos = len(video_dict.keys())

    #set up data transformer
    shape = (self.N, self.channels, self.height, self.width)
        
    self.transformer = caffe.io.Transformer({'data_in': shape})
    self.transformer.set_raw_scale('data_in', 255)
    if self.flow:
      image_mean = [128, 128, 128]
      self.transformer.set_is_flow('data_in', True)
    else:
      image_mean = [103.939, 116.779, 128.68]
      self.transformer.set_is_flow('data_in', False)
    channel_mean = np.zeros((3,227,227))
    for channel_index, mean_val in enumerate(image_mean):
      channel_mean[channel_index, ...] = mean_val
    self.transformer.set_mean('data_in', channel_mean)
    self.transformer.set_channel_swap('data_in', (2, 1, 0))
    self.transformer.set_transpose('data_in', (2, 0, 1))

    self.thread_result = {}
    self.thread = None
    pool_size = 24

    self.image_processor = ImageProcessorCrop(self.transformer)
    self.sequence_generator = sequenceGeneratorVideo(self.buffer_size, self.frames, self.num_videos, self.video_dict, self.video_order)

    self.pool = Pool(processes=pool_size)
    self.batch_advancer = BatchAdvancer(self.thread_result, self.sequence_generator, self.image_processor, self.pool)
    self.dispatch_worker()
    self.top_names = ['data', 'label','clip_markers']
    print 'Outputs:', self.top_names
    if len(top) != len(self.top_names):
      raise Exception('Incorrect number of outputs (expected %d, got %d)' %
                      (len(self.top_names), len(top)))
    self.join_worker()
    for top_index, name in enumerate(self.top_names):
      if name == 'data':
        shape = (self.N, self.channels, self.height, self.width)
      elif name == 'label':
        shape = (self.N,)
      elif name == 'clip_markers':
        shape = (self.N,)
      top[top_index].reshape(*shape)

  def reshape(self, bottom, top):
    pass

  def forward(self, bottom, top):
  
    if self.thread is not None:
      self.join_worker() 


    new_result_data = copy.deepcopy(self.thread_result['data'])
    new_result_label = copy.deepcopy(self.thread_result['label'])
    new_result_cm = copy.deepcopy(self.thread_result['clip_markers'])
    #pdb.set_trace()
    for i in range(self.frames):
      for ii in range(self.buffer_size):
        old_idx = ii*self.frames + i
        new_idx = i*self.buffer_size + ii
        #print old_idx, new_idx
        new_result_data[new_idx] = self.thread_result['data'][old_idx]
        new_result_label[new_idx] = self.thread_result['label'][old_idx]
        new_result_cm[new_idx] = self.thread_result['clip_markers'][old_idx]

    self.thread_result['data'] = new_result_data
    self.thread_result['label'] = new_result_label
    self.thread_result['clip_markers'] = new_result_cm

    for top_index, name in zip(range(len(top)), self.top_names):
      if name == 'data':
        for i in range(self.N):
          top[top_index].data[i, ...] = self.thread_result['data'][i] 
      elif name == 'label':
        top[top_index].data[...] = self.thread_result['label']
      elif name == 'clip_markers':
        top[top_index].data[...] = self.thread_result['clip_markers']
 
    self.dispatch_worker()
      
  def dispatch_worker(self):
    assert self.thread is None
    self.thread = Thread(target=self.batch_advancer)
    self.thread.start()

  def join_worker(self):
    assert self.thread is not None
    self.thread.join()
    self.thread = None

  def backward(self, top, propagate_down, bottom):
    pass

class videoReadTrain_flow(videoRead):

  def initialize(self):
    self.train_or_test = 'train'
    self.flow = True
    #self.buffer_size = 128  #num videos processed per batch
    #self.frames = 1   #length of processed clip
    self.buffer_size = 24  #num videos processed per batch
    self.frames = 16   #length of processed clip
    self.N = self.buffer_size*self.frames
    self.idx = 0
    self.channels = 3
    self.height = 227
    self.width = 227
    self.path_to_images = '/mnt/y/lisaanne/ucf101/flow_images_Georgia/'
    self.video_list = 'ucf101_flow_split1_trainVideos.txt' 

class videoReadTest_flow(videoRead):

  def initialize(self):
    self.train_or_test = 'test'
    self.flow = True
    #self.buffer_size = 128  #num videos processed per batch
    #self.frames = 1   #length of processed clip
    self.buffer_size = 3  #num videos processed per batch
    self.frames = 16   #length of processed clip
    self.N = self.buffer_size*self.frames
    self.idx = 0
    self.channels = 3
    self.height = 227
    self.width = 227
    self.path_to_images = '/mnt/y/lisaanne/ucf101/flow_images_Georgia/'
    self.video_list = 'ucf101_flow_split1_testVideos.txt' 

class videoReadTrain_RGB(videoRead):

  def initialize(self):
    self.train_or_test = 'train'
    self.flow = False
    self.buffer_size = 24  #num videos processed per batch
    self.frames = 16   #length of processed clip
    self.N = self.buffer_size*self.frames
    self.idx = 0
    self.channels = 3
    self.height = 227
    self.width = 227
    self.path_to_images = '/y/data/vis-common/ucf101/frames/'
    self.video_list = 'ucf101_RGB_train_split_1.txt' 

class videoReadTest_RGB(videoRead):

  def initialize(self):
    self.train_or_test = 'test'
    self.flow = False
    self.buffer_size = 3  #num videos processed per batch
    self.frames = 16   #length of processed clip
    self.N = self.buffer_size*self.frames
    self.idx = 0
    self.channels = 3
    self.height = 227
    self.width = 227
    self.path_to_images = '/y/data/vis-common/ucf101/frames/'
    self.video_list = 'ucf101_RGB_test_split_1.txt' <|MERGE_RESOLUTION|>--- conflicted
+++ resolved
@@ -1,7 +1,7 @@
 #!/usr/bin/env python
 
 import sys
-sys.path.append('/home/lisaanne/caffe-forward-backward/python')
+sys.path.append('../../python')
 import caffe
 import io
 from PIL import Image
@@ -19,19 +19,22 @@
 import skimage.io
 import copy
 
+flow_frames = '/mnt/y/lisaanne/ucf101/flow_images_Georgia/'
+RGB_frames = '/y/data/vis-common/ucf101/frames/'
+test_frames = 16 
+train_frames = 16
+test_buffer = 3
+train_buffer = 24
+
+
 def processImageCrop(im_info, transformer):
   im_path = im_info[0]
   im_crop = im_info[1] #should be [x_min, y_min, x_max, y_max]
   im_reshape = im_info[2]
   im_flip = im_info[3]
   data_in = caffe.io.load_image(im_path)
-<<<<<<< HEAD
-  #if (data_in.shape[0] < im_reshape[0]) | (data_in.shape[1] < im_reshape[1]):
-  data_in = caffe.io.resize_image(data_in, im_reshape)
-=======
   if (data_in.shape[0] < im_reshape[0]) | (data_in.shape[1] < im_reshape[1]):
     data_in = caffe.io.resize_image(data_in, im_reshape)
->>>>>>> 4ead98bd
   if im_flip:
     data_in = caffe.io.flip_image(data_in, 1, True) #need to watch out for RGB
   data_in = data_in[im_crop[0]:im_crop[2], im_crop[1]:im_crop[3], :] 
@@ -268,16 +271,14 @@
   def initialize(self):
     self.train_or_test = 'train'
     self.flow = True
-    #self.buffer_size = 128  #num videos processed per batch
-    #self.frames = 1   #length of processed clip
-    self.buffer_size = 24  #num videos processed per batch
-    self.frames = 16   #length of processed clip
-    self.N = self.buffer_size*self.frames
-    self.idx = 0
-    self.channels = 3
-    self.height = 227
-    self.width = 227
-    self.path_to_images = '/mnt/y/lisaanne/ucf101/flow_images_Georgia/'
+    self.buffer_size = test_buffer  #num videos processed per batch
+    self.frames = test_frames   #length of processed clip
+    self.N = self.buffer_size*self.frames
+    self.idx = 0
+    self.channels = 3
+    self.height = 227
+    self.width = 227
+    self.path_to_images = flow_frames 
     self.video_list = 'ucf101_flow_split1_trainVideos.txt' 
 
 class videoReadTest_flow(videoRead):
@@ -285,16 +286,14 @@
   def initialize(self):
     self.train_or_test = 'test'
     self.flow = True
-    #self.buffer_size = 128  #num videos processed per batch
-    #self.frames = 1   #length of processed clip
-    self.buffer_size = 3  #num videos processed per batch
-    self.frames = 16   #length of processed clip
-    self.N = self.buffer_size*self.frames
-    self.idx = 0
-    self.channels = 3
-    self.height = 227
-    self.width = 227
-    self.path_to_images = '/mnt/y/lisaanne/ucf101/flow_images_Georgia/'
+    self.buffer_size = test_buffer  #num videos processed per batch
+    self.frames = test_frames   #length of processed clip
+    self.N = self.buffer_size*self.frames
+    self.idx = 0
+    self.channels = 3
+    self.height = 227
+    self.width = 227
+    self.path_to_images = flow_frames 
     self.video_list = 'ucf101_flow_split1_testVideos.txt' 
 
 class videoReadTrain_RGB(videoRead):
@@ -302,27 +301,27 @@
   def initialize(self):
     self.train_or_test = 'train'
     self.flow = False
-    self.buffer_size = 24  #num videos processed per batch
-    self.frames = 16   #length of processed clip
-    self.N = self.buffer_size*self.frames
-    self.idx = 0
-    self.channels = 3
-    self.height = 227
-    self.width = 227
-    self.path_to_images = '/y/data/vis-common/ucf101/frames/'
-    self.video_list = 'ucf101_RGB_train_split_1.txt' 
+    self.buffer_size = test_buffer  #num videos processed per batch
+    self.frames = test_frames   #length of processed clip
+    self.N = self.buffer_size*self.frames
+    self.idx = 0
+    self.channels = 3
+    self.height = 227
+    self.width = 227
+    self.path_to_images = RGB_frames 
+    self.video_list = 'ucf101_flow_split1_trainVideos.txt' 
 
 class videoReadTest_RGB(videoRead):
 
   def initialize(self):
     self.train_or_test = 'test'
     self.flow = False
-    self.buffer_size = 3  #num videos processed per batch
-    self.frames = 16   #length of processed clip
-    self.N = self.buffer_size*self.frames
-    self.idx = 0
-    self.channels = 3
-    self.height = 227
-    self.width = 227
-    self.path_to_images = '/y/data/vis-common/ucf101/frames/'
-    self.video_list = 'ucf101_RGB_test_split_1.txt' +    self.buffer_size = test_buffer  #num videos processed per batch
+    self.frames = test_frames   #length of processed clip
+    self.N = self.buffer_size*self.frames
+    self.idx = 0
+    self.channels = 3
+    self.height = 227
+    self.width = 227
+    self.path_to_images = RGB_frames 
+    self.video_list = 'ucf101_flow_split1_testVideos.txt' 