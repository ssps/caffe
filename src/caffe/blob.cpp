--- conflicted
+++ resolved
@@ -73,20 +73,14 @@
 }
 
 template <typename Dtype>
-<<<<<<< HEAD
-void Blob<Dtype>::set_cpu_data(Dtype* data) {
-  data_->set_cpu_data(data);
-=======
 const int* Blob<Dtype>::gpu_shape() const {
   CHECK(shape_data_);
   return (const int*)shape_data_->gpu_data();
 }
 
 template <typename Dtype>
-const Dtype* Blob<Dtype>::cpu_data() const {
-  CHECK(data_);
-  return (const Dtype*)data_->cpu_data();
->>>>>>> 4541f890
+void Blob<Dtype>::set_cpu_data(Dtype* data) {
+  data_->set_cpu_data(data);
 }
 
 template <typename Dtype>
@@ -555,22 +549,20 @@
   }
 }
 
-<<<<<<< HEAD
-template <typename Dtype>
-void Blob<Dtype>::ToProto(
+template <>
+void Blob<double>::ToProto(
     BlobProto* proto, bool write_diff, bool write_data) const {
-=======
-template <>
-void Blob<double>::ToProto(BlobProto* proto, bool write_diff) const {
   proto->clear_shape();
   for (int i = 0; i < shape_.size(); ++i) {
     proto->mutable_shape()->add_dim(shape_[i]);
   }
   proto->clear_double_data();
   proto->clear_double_diff();
-  const double* data_vec = cpu_data();
-  for (int i = 0; i < count_; ++i) {
-    proto->add_double_data(data_vec[i]);
+  if (write_data) {
+    const double* data_vec = cpu_data();
+    for (int i = 0; i < count_; ++i) {
+      proto->add_double_data(data_vec[i]);
+    }
   }
   if (write_diff) {
     const double* diff_vec = cpu_diff();
@@ -581,25 +573,19 @@
 }
 
 template <>
-void Blob<float>::ToProto(BlobProto* proto, bool write_diff) const {
->>>>>>> 4541f890
+void Blob<float>::ToProto(
+    BlobProto* proto, bool write_diff, bool write_data) const {
   proto->clear_shape();
   for (int i = 0; i < shape_.size(); ++i) {
     proto->mutable_shape()->add_dim(shape_[i]);
   }
   proto->clear_data();
   proto->clear_diff();
-<<<<<<< HEAD
   if (write_data) {
-    const Dtype* data_vec = cpu_data();
+    const float* data_vec = cpu_data();
     for (int i = 0; i < count_; ++i) {
       proto->add_data(data_vec[i]);
     }
-=======
-  const float* data_vec = cpu_data();
-  for (int i = 0; i < count_; ++i) {
-    proto->add_data(data_vec[i]);
->>>>>>> 4541f890
   }
   if (write_diff) {
     const float* diff_vec = cpu_diff();
