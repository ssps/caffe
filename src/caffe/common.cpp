#include <boost/thread.hpp>
#include <glog/logging.h>
#include <cmath>
#include <cstdio>
#include <ctime>

#include "caffe/common.hpp"
#include "caffe/util/rng.hpp"

namespace caffe {

// Make sure each thread can have different values.
static boost::thread_specific_ptr<Caffe> thread_instance_;

Caffe& Caffe::Get() {
  if (!thread_instance_.get()) {
    thread_instance_.reset(new Caffe());
  }
  return *(thread_instance_.get());
}

// random seeding
int64_t cluster_seedgen(void) {
  int64_t s, seed, pid;
  FILE* f = fopen("/dev/urandom", "rb");
  if (f && fread(&seed, 1, sizeof(seed), f) == sizeof(seed)) {
    fclose(f);
    return seed;
  }

  LOG(INFO) << "System entropy source not available, "
              "using fallback algorithm to generate seed instead.";
  if (f)
    fclose(f);

  pid = getpid();
  s = time(NULL);
  seed = std::abs(((s * 181) * ((pid - 83) * 359)) % 104729);
  return seed;
}


void GlobalInit(int* pargc, char*** pargv) {
  // Google flags.
  ::gflags::ParseCommandLineFlags(pargc, pargv, true);
  // Google logging.
  ::google::InitGoogleLogging(*(pargv)[0]);
  // Provide a backtrace on segfault.
  ::google::InstallFailureSignalHandler();
}

#ifdef CPU_ONLY  // CPU-only Caffe.

Caffe::Caffe()
    : random_generator_(), mode_(Caffe::CPU),
      solver_count_(1), root_solver_(true) { }

Caffe::~Caffe() { }

void Caffe::set_random_seed(const unsigned int seed) {
  // RNG seed
  Get().random_generator_.reset(new RNG(seed));
}

void Caffe::SetDevice(const int device_id) {
  NO_GPU;
}

void Caffe::DeviceQuery() {
  NO_GPU;
}


class Caffe::RNG::Generator {
 public:
  Generator() : rng_(new caffe::rng_t(cluster_seedgen())) {}
  explicit Generator(unsigned int seed) : rng_(new caffe::rng_t(seed)) {}
  caffe::rng_t* rng() { return rng_.get(); }
 private:
  shared_ptr<caffe::rng_t> rng_;
};

Caffe::RNG::RNG() : generator_(new Generator()) { }

Caffe::RNG::RNG(unsigned int seed) : generator_(new Generator(seed)) { }

Caffe::RNG& Caffe::RNG::operator=(const RNG& other) {
  generator_ = other.generator_;
  return *this;
}

void* Caffe::RNG::generator() {
  return static_cast<void*>(generator_->rng());
}

#else  // Normal GPU + CPU Caffe.

Caffe::Caffe()
<<<<<<< HEAD
    : cuda_stream_(NULL), cublas_handle_(NULL), curand_generator_(NULL),
      random_generator_(), mode_(Caffe::CPU) {
=======
    : cublas_handle_(NULL), curand_generator_(NULL), random_generator_(),
    mode_(Caffe::CPU), solver_count_(1), root_solver_(true) {
>>>>>>> 4541f890
  // Try to create a cublas handler, and report an error if failed (but we will
  // keep the program running as one might just want to run CPU code).
  if (cublasCreate(&cublas_handle_) != CUBLAS_STATUS_SUCCESS) {
    LOG(ERROR) << "Cannot create Cublas handle. Cublas won't be available.";
  }
  // Try to create a curand handler.
  if (curandCreateGenerator(&curand_generator_, CURAND_RNG_PSEUDO_DEFAULT)
      != CURAND_STATUS_SUCCESS ||
      curandSetPseudoRandomGeneratorSeed(curand_generator_, cluster_seedgen())
      != CURAND_STATUS_SUCCESS) {
    LOG(ERROR) << "Cannot create Curand generator. Curand won't be available.";
  }
  /* Cui: create CUDA stream */
  CUDA_CHECK(cudaStreamCreate(&cuda_stream_));
  CUBLAS_CHECK(cublasSetStream(cublas_handle_, cuda_stream_));
  CURAND_CHECK(curandSetStream(curand_generator_, cuda_stream_));
}

Caffe::~Caffe() {
  if (cublas_handle_) CUBLAS_CHECK(cublasDestroy(cublas_handle_));
  if (curand_generator_) {
    CURAND_CHECK(curandDestroyGenerator(curand_generator_));
  }
  /* Cui: This destructor function is called after the CUDA driver shuts down,
   * so we are not able to call the cudaStreamDestroy() function. */
  // if (cuda_stream_) {
    // CUDA_CHECK(cudaStreamDestroy(cuda_stream_));
  // }
}

void Caffe::set_random_seed(const unsigned int seed) {
  // Curand seed
  static bool g_curand_availability_logged = false;
  if (Get().curand_generator_) {
    CURAND_CHECK(curandSetPseudoRandomGeneratorSeed(curand_generator(),
        seed));
    CURAND_CHECK(curandSetGeneratorOffset(curand_generator(), 0));
  } else {
    if (!g_curand_availability_logged) {
        LOG(ERROR) <<
            "Curand not available. Skipping setting the curand seed.";
        g_curand_availability_logged = true;
    }
  }
  // RNG seed
  Get().random_generator_.reset(new RNG(seed));
}

void Caffe::SetDevice(const int device_id) {
  int current_device;
  CUDA_CHECK(cudaGetDevice(&current_device));
  /* Cui's debugging code */
  CHECK_EQ(current_device, device_id);
  if (current_device == device_id) {
    return;
  }
  // The call to cudaSetDevice must come before any calls to Get, which
  // may perform initialization using the GPU.
  CUDA_CHECK(cudaSetDevice(device_id));
  if (Get().cublas_handle_) CUBLAS_CHECK(cublasDestroy(Get().cublas_handle_));
  if (Get().curand_generator_) {
    CURAND_CHECK(curandDestroyGenerator(Get().curand_generator_));
  }
  CUBLAS_CHECK(cublasCreate(&Get().cublas_handle_));
  CURAND_CHECK(curandCreateGenerator(&Get().curand_generator_,
      CURAND_RNG_PSEUDO_DEFAULT));
  CURAND_CHECK(curandSetPseudoRandomGeneratorSeed(Get().curand_generator_,
      cluster_seedgen()));
  /* Cui: re-create CUDA stream */
  if (Get().cuda_stream_) CUDA_CHECK(cudaStreamDestroy(Get().cuda_stream_));
  CUDA_CHECK(cudaStreamCreate(&Get().cuda_stream_));
  CUBLAS_CHECK(cublasSetStream(Get().cublas_handle_, Get().cuda_stream_));
  CURAND_CHECK(curandSetStream(Get().curand_generator_, Get().cuda_stream_));
}

void Caffe::DeviceQuery() {
  cudaDeviceProp prop;
  int device;
  if (cudaSuccess != cudaGetDevice(&device)) {
    printf("No cuda device present.\n");
    return;
  }
  CUDA_CHECK(cudaGetDeviceProperties(&prop, device));
  LOG(INFO) << "Device id:                     " << device;
  LOG(INFO) << "Major revision number:         " << prop.major;
  LOG(INFO) << "Minor revision number:         " << prop.minor;
  LOG(INFO) << "Name:                          " << prop.name;
  LOG(INFO) << "Total global memory:           " << prop.totalGlobalMem;
  LOG(INFO) << "Total shared memory per block: " << prop.sharedMemPerBlock;
  LOG(INFO) << "Total registers per block:     " << prop.regsPerBlock;
  LOG(INFO) << "Warp size:                     " << prop.warpSize;
  LOG(INFO) << "Maximum memory pitch:          " << prop.memPitch;
  LOG(INFO) << "Maximum threads per block:     " << prop.maxThreadsPerBlock;
  LOG(INFO) << "Maximum dimension of block:    "
      << prop.maxThreadsDim[0] << ", " << prop.maxThreadsDim[1] << ", "
      << prop.maxThreadsDim[2];
  LOG(INFO) << "Maximum dimension of grid:     "
      << prop.maxGridSize[0] << ", " << prop.maxGridSize[1] << ", "
      << prop.maxGridSize[2];
  LOG(INFO) << "Clock rate:                    " << prop.clockRate;
  LOG(INFO) << "Total constant memory:         " << prop.totalConstMem;
  LOG(INFO) << "Texture alignment:             " << prop.textureAlignment;
  LOG(INFO) << "Concurrent copy and execution: "
      << (prop.deviceOverlap ? "Yes" : "No");
  LOG(INFO) << "Number of multiprocessors:     " << prop.multiProcessorCount;
  LOG(INFO) << "Kernel execution timeout:      "
      << (prop.kernelExecTimeoutEnabled ? "Yes" : "No");
  return;
}


class Caffe::RNG::Generator {
 public:
  Generator() : rng_(new caffe::rng_t(cluster_seedgen())) {}
  explicit Generator(unsigned int seed) : rng_(new caffe::rng_t(seed)) {}
  caffe::rng_t* rng() { return rng_.get(); }
 private:
  shared_ptr<caffe::rng_t> rng_;
};

Caffe::RNG::RNG() : generator_(new Generator()) { }

Caffe::RNG::RNG(unsigned int seed) : generator_(new Generator(seed)) { }

Caffe::RNG& Caffe::RNG::operator=(const RNG& other) {
  generator_.reset(other.generator_.get());
  return *this;
}

void* Caffe::RNG::generator() {
  return static_cast<void*>(generator_->rng());
}

const char* cublasGetErrorString(cublasStatus_t error) {
  switch (error) {
  case CUBLAS_STATUS_SUCCESS:
    return "CUBLAS_STATUS_SUCCESS";
  case CUBLAS_STATUS_NOT_INITIALIZED:
    return "CUBLAS_STATUS_NOT_INITIALIZED";
  case CUBLAS_STATUS_ALLOC_FAILED:
    return "CUBLAS_STATUS_ALLOC_FAILED";
  case CUBLAS_STATUS_INVALID_VALUE:
    return "CUBLAS_STATUS_INVALID_VALUE";
  case CUBLAS_STATUS_ARCH_MISMATCH:
    return "CUBLAS_STATUS_ARCH_MISMATCH";
  case CUBLAS_STATUS_MAPPING_ERROR:
    return "CUBLAS_STATUS_MAPPING_ERROR";
  case CUBLAS_STATUS_EXECUTION_FAILED:
    return "CUBLAS_STATUS_EXECUTION_FAILED";
  case CUBLAS_STATUS_INTERNAL_ERROR:
    return "CUBLAS_STATUS_INTERNAL_ERROR";
#if CUDA_VERSION >= 6000
  case CUBLAS_STATUS_NOT_SUPPORTED:
    return "CUBLAS_STATUS_NOT_SUPPORTED";
#endif
#if CUDA_VERSION >= 6050
  case CUBLAS_STATUS_LICENSE_ERROR:
    return "CUBLAS_STATUS_LICENSE_ERROR";
#endif
  }
  return "Unknown cublas status";
}

const char* curandGetErrorString(curandStatus_t error) {
  switch (error) {
  case CURAND_STATUS_SUCCESS:
    return "CURAND_STATUS_SUCCESS";
  case CURAND_STATUS_VERSION_MISMATCH:
    return "CURAND_STATUS_VERSION_MISMATCH";
  case CURAND_STATUS_NOT_INITIALIZED:
    return "CURAND_STATUS_NOT_INITIALIZED";
  case CURAND_STATUS_ALLOCATION_FAILED:
    return "CURAND_STATUS_ALLOCATION_FAILED";
  case CURAND_STATUS_TYPE_ERROR:
    return "CURAND_STATUS_TYPE_ERROR";
  case CURAND_STATUS_OUT_OF_RANGE:
    return "CURAND_STATUS_OUT_OF_RANGE";
  case CURAND_STATUS_LENGTH_NOT_MULTIPLE:
    return "CURAND_STATUS_LENGTH_NOT_MULTIPLE";
  case CURAND_STATUS_DOUBLE_PRECISION_REQUIRED:
    return "CURAND_STATUS_DOUBLE_PRECISION_REQUIRED";
  case CURAND_STATUS_LAUNCH_FAILURE:
    return "CURAND_STATUS_LAUNCH_FAILURE";
  case CURAND_STATUS_PREEXISTING_FAILURE:
    return "CURAND_STATUS_PREEXISTING_FAILURE";
  case CURAND_STATUS_INITIALIZATION_FAILED:
    return "CURAND_STATUS_INITIALIZATION_FAILED";
  case CURAND_STATUS_ARCH_MISMATCH:
    return "CURAND_STATUS_ARCH_MISMATCH";
  case CURAND_STATUS_INTERNAL_ERROR:
    return "CURAND_STATUS_INTERNAL_ERROR";
  }
  return "Unknown curand status";
}

#endif  // CPU_ONLY

}  // namespace caffe<|MERGE_RESOLUTION|>--- conflicted
+++ resolved
@@ -96,13 +96,9 @@
 #else  // Normal GPU + CPU Caffe.
 
 Caffe::Caffe()
-<<<<<<< HEAD
     : cuda_stream_(NULL), cublas_handle_(NULL), curand_generator_(NULL),
-      random_generator_(), mode_(Caffe::CPU) {
-=======
-    : cublas_handle_(NULL), curand_generator_(NULL), random_generator_(),
-    mode_(Caffe::CPU), solver_count_(1), root_solver_(true) {
->>>>>>> 4541f890
+      random_generator_(), mode_(Caffe::CPU),
+      solver_count_(1), root_solver_(true) {
   // Try to create a cublas handler, and report an error if failed (but we will
   // keep the program running as one might just want to run CPU code).
   if (cublasCreate(&cublas_handle_) != CUBLAS_STATUS_SUCCESS) {
