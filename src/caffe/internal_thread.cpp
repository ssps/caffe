--- conflicted
+++ resolved
@@ -55,19 +55,13 @@
   if (is_started()) {
     thread_->interrupt();
     try {
-<<<<<<< HEAD
       // thread_->join();
       while (!thread_->try_join_for(boost::chrono::milliseconds(30000))) {
         LOG(INFO) << "*** Thread join timed out!";
       }
-    } catch (...) {
-      return false;
-=======
-      thread_->join();
     } catch (boost::thread_interrupted&) {
     } catch (std::exception& e) {
       LOG(FATAL) << "Thread exception: " << e.what();
->>>>>>> 4541f890
     }
   }
 }
