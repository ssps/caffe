#include <cstdio>

#include <string>
#include <vector>

<<<<<<< HEAD
#include <boost/make_shared.hpp>
#include <boost/format.hpp>

#include <tbb/tick_count.h>

#include "caffe/net.hpp"
#include "caffe/proto/caffe.pb.h"
=======
>>>>>>> 4541f890
#include "caffe/solver.hpp"
#include "caffe/util/format.hpp"
#include "caffe/util/hdf5.hpp"
#include "caffe/util/io.hpp"
#include "caffe/util/upgrade_proto.hpp"

using std::cout;
using std::cerr;
using std::endl;
using boost::make_shared;

#define LOCAL_DATA_IN_PS

namespace caffe {

template<typename Dtype>
void Solver<Dtype>::SetActionFunction(ActionCallback func) {
  action_request_function_ = func;
}

template<typename Dtype>
SolverAction::Enum Solver<Dtype>::GetRequestedAction() {
  if (action_request_function_) {
    // If the external request function has been set, call it.
    return action_request_function_();
  }
  return SolverAction::NONE;
}

template <typename Dtype>
<<<<<<< HEAD
Solver<Dtype>::Solver(const SolverParameter& param, const PsConfig& ps_config)
    : ps_config_(ps_config), net_() {
=======
Solver<Dtype>::Solver(const SolverParameter& param, const Solver* root_solver)
    : net_(), callbacks_(), root_solver_(root_solver),
      requested_early_exit_(false) {
>>>>>>> 4541f890
  Init(param);
}

template <typename Dtype>
Solver<Dtype>::Solver(const string& param_file, const Solver* root_solver)
    : net_(), callbacks_(), root_solver_(root_solver),
      requested_early_exit_(false) {
  SolverParameter param;
  ReadSolverParamsFromTextFileOrDie(param_file, &param);
  Init(param);
}

template <typename Dtype>
void Solver<Dtype>::Init(const SolverParameter& param) {
  CHECK(Caffe::root_solver() || root_solver_)
      << "root_solver_ needs to be set for all non-root solvers";
  LOG_IF(INFO, Caffe::root_solver()) << "Initializing solver from parameters: "
    << std::endl << param.DebugString();
  param_ = param;
  CHECK_GE(param_.average_loss(), 1) << "average_loss should be non-negative.";
  CheckSnapshotWritePermissions();
  if (Caffe::root_solver() && param_.random_seed() >= 0) {
    Caffe::set_random_seed(param_.random_seed());
  }
  // Scaffolding code
  InitTrainNet();
  if (Caffe::root_solver()) {
    InitTestNets();
    LOG(INFO) << "Solver scaffolding done.";
  }
  iter_ = 0;
  current_step_ = 0;

  /* Initialize parameter server */
  InitPs();
}

template <typename Dtype>
void Solver<Dtype>::InitTrainNet() {
  const int num_train_nets = param_.has_net() + param_.has_net_param() +
      param_.has_train_net() + param_.has_train_net_param();
  const string& field_names = "net, net_param, train_net, train_net_param";
  CHECK_GE(num_train_nets, 1) << "SolverParameter must specify a train net "
      << "using one of these fields: " << field_names;
  CHECK_LE(num_train_nets, 1) << "SolverParameter must not contain more than "
      << "one of these fields specifying a train_net: " << field_names;
  NetParameter net_param;
  if (param_.has_train_net_param()) {
    LOG_IF(INFO, Caffe::root_solver())
        << "Creating training net specified in train_net_param.";
    net_param.CopyFrom(param_.train_net_param());
  } else if (param_.has_train_net()) {
    LOG_IF(INFO, Caffe::root_solver())
        << "Creating training net from train_net file: " << param_.train_net();
    ReadNetParamsFromTextFileOrDie(param_.train_net(), &net_param);
  }
  if (param_.has_net_param()) {
    LOG_IF(INFO, Caffe::root_solver())
        << "Creating training net specified in net_param.";
    net_param.CopyFrom(param_.net_param());
  }
  if (param_.has_net()) {
    LOG_IF(INFO, Caffe::root_solver())
        << "Creating training net from net file: " << param_.net();
    ReadNetParamsFromTextFileOrDie(param_.net(), &net_param);
  }
  // Set the correct NetState.  We start with the solver defaults (lowest
  // precedence); then, merge in any NetState specified by the net_param itself;
  // finally, merge in any NetState specified by the train_state (highest
  // precedence).
  NetState net_state;
  net_state.set_phase(TRAIN);
  net_state.MergeFrom(net_param.state());
  net_state.MergeFrom(param_.train_state());
  net_param.mutable_state()->CopyFrom(net_state);
  if (Caffe::root_solver()) {
    net_.reset(new Net<Dtype>(net_param));
  } else {
    net_.reset(new Net<Dtype>(net_param, root_solver_->net_.get()));
  }
}

template <typename Dtype>
void Solver<Dtype>::InitTestNets() {
  CHECK(Caffe::root_solver());
  const bool has_net_param = param_.has_net_param();
  const bool has_net_file = param_.has_net();
  const int num_generic_nets = has_net_param + has_net_file;
  CHECK_LE(num_generic_nets, 1)
      << "Both net_param and net_file may not be specified.";
  const int num_test_net_params = param_.test_net_param_size();
  const int num_test_net_files = param_.test_net_size();
  const int num_test_nets = num_test_net_params + num_test_net_files;
  if (num_generic_nets) {
      CHECK_GE(param_.test_iter_size(), num_test_nets)
          << "test_iter must be specified for each test network.";
  } else {
      CHECK_EQ(param_.test_iter_size(), num_test_nets)
          << "test_iter must be specified for each test network.";
  }
  // If we have a generic net (specified by net or net_param, rather than
  // test_net or test_net_param), we may have an unlimited number of actual
  // test networks -- the actual number is given by the number of remaining
  // test_iters after any test nets specified by test_net_param and/or test_net
  // are evaluated.
  const int num_generic_net_instances = param_.test_iter_size() - num_test_nets;
  const int num_test_net_instances = num_test_nets + num_generic_net_instances;
  if (param_.test_state_size()) {
    CHECK_EQ(param_.test_state_size(), num_test_net_instances)
        << "test_state must be unspecified or specified once per test net.";
  }
  if (num_test_net_instances) {
    CHECK_GT(param_.test_interval(), 0);
  }
  int test_net_id = 0;
  vector<string> sources(num_test_net_instances);
  vector<NetParameter> net_params(num_test_net_instances);
  for (int i = 0; i < num_test_net_params; ++i, ++test_net_id) {
      sources[test_net_id] = "test_net_param";
      net_params[test_net_id].CopyFrom(param_.test_net_param(i));
  }
  for (int i = 0; i < num_test_net_files; ++i, ++test_net_id) {
      sources[test_net_id] = "test_net file: " + param_.test_net(i);
      ReadNetParamsFromTextFileOrDie(param_.test_net(i),
          &net_params[test_net_id]);
  }
  const int remaining_test_nets = param_.test_iter_size() - test_net_id;
  if (has_net_param) {
    for (int i = 0; i < remaining_test_nets; ++i, ++test_net_id) {
      sources[test_net_id] = "net_param";
      net_params[test_net_id].CopyFrom(param_.net_param());
    }
  }
  if (has_net_file) {
    for (int i = 0; i < remaining_test_nets; ++i, ++test_net_id) {
      sources[test_net_id] = "net file: " + param_.net();
      ReadNetParamsFromTextFileOrDie(param_.net(), &net_params[test_net_id]);
    }
  }
  test_nets_.resize(num_test_net_instances);
  for (int i = 0; i < num_test_net_instances; ++i) {
    // Set the correct NetState.  We start with the solver defaults (lowest
    // precedence); then, merge in any NetState specified by the net_param
    // itself; finally, merge in any NetState specified by the test_state
    // (highest precedence).
    NetState net_state;
    net_state.set_phase(TEST);
    net_state.MergeFrom(net_params[i].state());
    if (param_.test_state_size()) {
      net_state.MergeFrom(param_.test_state(i));
    }
    net_params[i].mutable_state()->CopyFrom(net_state);
    LOG(INFO)
        << "Creating test net (#" << i << ") specified by " << sources[i];
    if (Caffe::root_solver()) {
      test_nets_[i].reset(new Net<Dtype>(net_params[i]));
    } else {
      test_nets_[i].reset(new Net<Dtype>(net_params[i],
          root_solver_->test_nets_[i].get()));
    }
    test_nets_[i]->set_debug_info(param_.debug_info());
  }
}

template <>
void Solver<float>::InitPs() {
  if (ps_config_.no_ps) {
    return;
  }

  vector<shared_ptr<Layer<float> > >& layers = this->net_->layers_;
  vector<string>& layer_types = this->net_->layer_types_;
  vector<string>& layer_names = this->net_->layer_names_;
  vector<bool>& layer_need_backward = this->net_->layer_need_backward_;
  vector<vector<bool> >& bottom_need_backward =
      this->net_->bottom_need_backward_;
  vector<shared_ptr<Blob<float> > >& params = this->net_->params_;
  layer_infos_.resize(layers.size());
  int total_num_params = 0;
  int layer_count = 0;
  int table_id = 0;
  int row_id = 0;
  int local_store_row_id = 0;
  int global_param_id = 0;

  /* Decide row keys for model parameters */
  for (int layer_id = 0; layer_id < layers.size(); layer_id++) {
    shared_ptr<Layer<float> >& layer = layers[layer_id];
    LayerInfo& layer_info = layer_infos_[layer_id];
    int num_params = layer->blobs().size();
    layer_info.layer_need_backward = layer_need_backward[layer_id];
    layer_info.bottom_need_backward = bottom_need_backward[layer_id];
    if (num_params > 0) {
      layer_info.param_infos.resize(num_params);
      total_num_params += num_params;
      if (layer_info.layer_need_backward) {
        layer_info.local_param = false;
      } else {
        /* The parameters of this layer will not be changed */
        layer_info.local_param = true;
      }
      layer_info.num_vals = 0;
      for (int param_id = 0; param_id < num_params; param_id++) {
        shared_ptr<Blob<float> >& param = layer->blobs()[param_id];
        layer_info.param_infos[param_id].val_offset = layer_info.num_vals;
        layer_info.param_infos[param_id].global_param_id = global_param_id++;
        layer_info.num_vals += param->count();
      }
      int num_rows = (layer_info.num_vals + ROW_DATA_SIZE - 1) / ROW_DATA_SIZE;
      for (int i = 0; i < num_rows; i++) {
        if (!layer_info.local_param) {
          layer_info.row_ids.push_back(row_id++);
        } else {
          layer_info.row_ids.push_back(local_store_row_id++);
        }
        layer_info.history_data_row_ids.push_back(local_store_row_id++);
      }
      if (!layer_info.local_param) {
        layer_info.table_id = table_id;
        layer_count++;
        if (ps_config_.multi_table &&
            (layer_count % ps_config_.layers_per_table == 0)) {
          table_id++;
          row_id = 0;
        }
      } else {
        /* The parameters of this layer only need to be stored locally */
        layer_info.table_id = 0;
      }
    }
    layer_info.fw_read_time = 0;
    layer_info.fw_compute_time = 0;
    layer_info.fw_write_time = 0;
    layer_info.bw_read_time = 0;
    layer_info.bw_compute_time = 0;
    layer_info.bw_write_time = 0;
    layer_info.test_time = 0;
    layer_info.snapshot_model_time = 0;
    layer_info.snapshot_solverstate_time = 0;
  }
  CHECK_EQ(total_num_params, params.size());
  int num_tables = row_id == 0 ? table_id : table_id + 1;

  /* Decide row keys for intermediate data blobs */
  vector<shared_ptr<Blob<float> > >& imbs = this->net_->blobs_;
  imb_data_infos_.resize(imbs.size());
  // LOG(INFO) << "imbs.size() = " << imbs.size();
  // LOG(INFO) << "imb sizes:" << imbs.size();
  for (int imb_id = 0; imb_id < imbs.size(); imb_id++) {
    RowAccessInfo& imb_info = imb_data_infos_[imb_id];
    imb_info.num_vals = imbs[imb_id]->count();
    cerr << "imbs[imb_id]->count() = " << imbs[imb_id]->count() << endl;
    int num_rows = (imb_info.num_vals + ROW_DATA_SIZE - 1) / ROW_DATA_SIZE;
    // cerr << num_rows << endl;
    for (int i = 0; i < num_rows; i++) {
      imb_info.row_ids.push_back(local_store_row_id++);
    }
    imb_info.data_in_mem = false;
    imb_info.data_handle = -1;
  }
  /* Decide row keys for intermediate diff blobs */
  imb_diff_infos_.resize(imbs.size());
  for (int imb_id = 0; imb_id < imbs.size(); imb_id++) {
    RowAccessInfo& imb_info = imb_diff_infos_[imb_id];
    imb_info.num_vals = imbs[imb_id]->count();
    int num_rows = (imb_info.num_vals + ROW_DATA_SIZE - 1) / ROW_DATA_SIZE;
    for (int i = 0; i < num_rows; i++) {
      imb_info.row_ids.push_back(local_store_row_id++);
    }
    imb_info.data_in_mem = false;
    imb_info.data_handle = -1;
  }

  /* Count total size of params and imbs */
  int input_size = 0;
  int imb_size = 0;
  int param_size = 0;
  int update_size = 0;
  for (int i = 0; i < imbs.size(); i++) {
    if (i < 2) {
      input_size += imbs[i]->count();
    } else {
      imb_size += imbs[i]->count();
    }
    /* Counting diffs */
    imb_size += imbs[i]->count();
  }
  for (int i = 0; i < params.size(); i++) {
    param_size += params[i]->count();
    update_size += params[i]->count();
    imb_size += params[i]->count();
  }
  cout << "Total sizes: " << endl;
  cout << input_size << ',' << imb_size
         << ',' << param_size << ',' << update_size << endl;

  /* Decide which intermediate blobs to access/release at each layer */
  vector<int>& net_output_blob_indices = this->net_->net_output_blob_indices_;
  IntSet net_output_set;
  for (int i = 0; i < net_output_blob_indices.size(); i++) {
    net_output_set[net_output_blob_indices[i]] = FetchKeep();
  }
  for (int layer_id = 0; layer_id < layers.size(); layer_id++) {
    LayerInfo& layer_info = layer_infos_[layer_id];
    vector<int>& bottom_imb_ids = this->net_->bottom_id_vecs_[layer_id];
    vector<int>& top_imb_ids = this->net_->top_id_vecs_[layer_id];
    IntSet& imbs_used_fw = layer_info.imbs_used_fw;
    IntSet& imb_diffs_used_fw = layer_info.imb_diffs_used_fw;
    IntSet& imbs_used_bw = layer_info.imbs_used_bw;
    IntSet& imb_diffs_used_bw = layer_info.imb_diffs_used_bw;
    for (int i = 0; i < bottom_imb_ids.size(); i++) {
      int blob_id = bottom_imb_ids[i];
      if (net_output_set.count(blob_id)) {
        LOG(INFO) << "Blob #" << blob_id << " is an output blob";
        /* Do not stream output blobs */
        continue;
      }
      /* In the forward pass, use (fetch, keep) all bottom data blobs */
      imbs_used_fw[blob_id] = FetchKeep(true, true);
      /* In the forward pass, use no bottom diff blobs */
      /* In the backward pass, use (fetch, no keep) all bottom data blobs,
       * except for Data layers */
      if (layer_types[layer_id] == "Data") {
        /* Not used */
      } else {
        imbs_used_bw[blob_id] = FetchKeep(true, false);
      }
      /* In the backward pass, use (no fetch, keep) all bottom diff blobs,
       * except for Data layers */
      if (layer_types[layer_id] == "Data") {
        /* Not used */
      } else {
        imb_diffs_used_bw[blob_id] = FetchKeep(false, true);
      }
    }
    for (int i = 0; i < top_imb_ids.size(); i++) {
      int blob_id = top_imb_ids[i];
      if (net_output_set.count(blob_id)) {
        /* Do not stream output blobs */
        LOG(INFO) << "Blob #" << blob_id << " is an output blob";
        continue;
      }
      /* In the forward pass, use (no fetch, keep) all top data blobs */
      imbs_used_fw[blob_id] = FetchKeep(false, true);
      /* In the forward pass, use (no fetch, keep) the top diff blobs
       * only in loss layers */
      if (layer_types[layer_id] == "SoftmaxWithLoss") {
        imb_diffs_used_fw[blob_id] = FetchKeep(false, true);
      }
      /* In the backward pass, use (fetch, no keep) the top data blobs
       * only in ReLU, LRN, Pooling, Dropout,
       * and SoftmaxWithLoss layers */
      if (layer_types[layer_id] == "ReLU" ||
          layer_types[layer_id] == "LRN" ||
          layer_types[layer_id] == "Pooling" ||
          layer_types[layer_id] == "Dropout" ||
          layer_types[layer_id] == "SoftmaxWithLoss") {
        imbs_used_bw[blob_id] = FetchKeep(true, false);
      }
      /* In the backward pass, use (fetch, no keep) all top diff blobs,
       * except for Data layers, top[1] of LRN layers,
       * top[1] of Pooling layers, and top[1] of Dropout layers */
      if (layer_types[layer_id] == "Data" ||
          (layer_types[layer_id] == "LRN" && i > 0) ||
          (layer_types[layer_id] == "Pooling" && i > 0) ||
          (layer_types[layer_id] == "Dropout" && i > 0)) {
        /* Do not use */
      } else {
        imb_diffs_used_bw[blob_id] = FetchKeep(true, false);
      }
    }
    int total_count = 0;
    for (IntSet::iterator i = imbs_used_fw.begin();
         i != imbs_used_fw.end(); i++) {
      int imb_id = i->first;
      total_count += imbs[imb_id]->count();
    }
  }
  cout << "\nForwardbackward per layer sizes:" << endl;
  for (int layer_id = 0; layer_id < layers.size(); layer_id++) {
    LayerInfo& layer_info = layer_infos_[layer_id];
    int input_size = 0;
    int imb_size = 0;
    int param_size = 0;
    int update_size = 0;
    IntSet& imbs_used = layer_info.imbs_used_fw;
    IntSet& imb_diffs_used = layer_info.imb_diffs_used_fw;
    for (IntSet::iterator i = imbs_used.begin(); i != imbs_used.end(); i++) {
      int imb_id = i->first;
      if (imb_id < 2) {
        input_size += imbs[imb_id]->count();
      } else {
        imb_size += imbs[imb_id]->count();
      }
    }
    for (IntSet::iterator i = imb_diffs_used.begin();
         i != imb_diffs_used.end(); i++) {
      int imb_id = i->first;
      imb_size += imbs[imb_id]->count();
    }
    param_size += layer_info.num_vals;
    cout << layer_id << ',' << input_size << ',' << imb_size
         << ',' << param_size << ',' << update_size << endl;
  }
  for (int layer_id = layer_infos_.size() - 1; layer_id >= 0; layer_id--) {
    LayerInfo& layer_info = layer_infos_[layer_id];
    int input_size = 0;
    int imb_size = 0;
    int param_size = 0;
    int update_size = 0;
    IntSet& imbs_used = layer_info.imbs_used_bw;
    IntSet& imb_diffs_used = layer_info.imb_diffs_used_bw;
    for (IntSet::iterator i = imbs_used.begin(); i != imbs_used.end(); i++) {
      int imb_id = i->first;
      if (imb_id < 2) {
        input_size += imbs[imb_id]->count();
      } else {
        imb_size += imbs[imb_id]->count();
      }
    }
    for (IntSet::iterator i = imb_diffs_used.begin();
         i != imb_diffs_used.end(); i++) {
      int imb_id = i->first;
      imb_size += imbs[imb_id]->count();
    }
    param_size += layer_info.num_vals;
    update_size += layer_info.num_vals;
    imb_size += layer_info.num_vals;
    cout << layer_id << ',' << input_size << ',' << imb_size
         << ',' << param_size << ',' << update_size << endl;
  }

  /* Decide imbs to accesss/release in forward pass */
  IntSet empty_set;
  for (int layer_id = 0; layer_id < layers.size(); layer_id++) {
    LayerInfo& layer_info = layer_infos_[layer_id];
    IntSet& imbs_used = layer_info.imbs_used_fw;
    IntSet& imb_diffs_used = layer_info.imb_diffs_used_fw;
    /* Decide imbs to access in forward pass */
    vector<ImbInfo>& imbs_to_access = layer_info.imbs_to_access_fw;
    vector<ImbInfo>& imb_diffs_to_access = layer_info.imb_diffs_to_access_fw;
    for (IntSet::iterator i = imbs_used.begin(); i != imbs_used.end(); i++) {
      int imb_id = i->first;
      if (imb_id == 6) {
        LOG(INFO) << "See imb #6";
      }
      if (!imb_data_infos_[imb_id].data_in_mem) {
        imb_data_infos_[imb_id].data_in_mem = true;
        ImbInfo imb_info;
        imb_info.global_imb_id = imb_id;
        imb_info.fetch = i->second.fetch;
        imbs_to_access.push_back(imb_info);
        if (imb_id == 6) {
          LOG(INFO) << "Access imb #6";
        }
      }
    }
    for (IntSet::iterator i = imb_diffs_used.begin();
         i != imb_diffs_used.end(); i++) {
      int imb_id = i->first;
      if (!imb_diff_infos_[imb_id].data_in_mem) {
        imb_diff_infos_[imb_id].data_in_mem = true;
        ImbInfo imb_info;
        imb_info.global_imb_id = imb_id;
        imb_info.fetch = i->second.fetch;
        imb_diffs_to_access.push_back(imb_info);
      }
    }
    /* Decide imbs to release in forward pass */
    vector<ImbInfo>& imbs_to_release = layer_info.imbs_to_release_fw;
    vector<ImbInfo>& imb_diffs_to_release = layer_info.imb_diffs_to_release_fw;
    /* Decide the next forward/backward layer */
    int next_layer_id = layer_id + 1;
    bool forward = true;
    if (next_layer_id >= layers.size()) {
      /* The next layer should be a backward layer */
      forward = false;
      next_layer_id = layers.size() - 1;
      while (next_layer_id >= 0) {
        if (layer_need_backward[next_layer_id]) {
          break;
        }
        next_layer_id--;
      }
    }
    IntSet *imbs_used_next_layer_ptr = NULL;
    IntSet *imb_diffs_used_next_layer_ptr = NULL;
    if (forward) {
      CHECK(next_layer_id >= 0 && next_layer_id < layers.size());
      imbs_used_next_layer_ptr =
          &layer_infos_[next_layer_id].imbs_used_fw;
      imb_diffs_used_next_layer_ptr =
          &layer_infos_[next_layer_id].imb_diffs_used_fw;
    } else {
      if (next_layer_id >= 0) {
        CHECK(next_layer_id < layers.size());
        CHECK(layer_need_backward[next_layer_id]);
        imbs_used_next_layer_ptr =
            &layer_infos_[next_layer_id].imbs_used_bw;
        imb_diffs_used_next_layer_ptr =
            &layer_infos_[next_layer_id].imb_diffs_used_bw;
      } else {
        /* The current layer is the last one, we should release all blobs */
        imbs_used_next_layer_ptr = &empty_set;
        imb_diffs_used_next_layer_ptr = &empty_set;
      }
    }
    /* Release the blobs that are not used in the next layer */
    IntSet& imbs_used_next_layer = *imbs_used_next_layer_ptr;
    for (IntSet::iterator i = imbs_used.begin(); i != imbs_used.end(); i++) {
      int imb_id = i->first;
      if (!imbs_used_next_layer.count(imb_id)) {
        CHECK(imb_data_infos_[imb_id].data_in_mem);
        imb_data_infos_[imb_id].data_in_mem = false;
        ImbInfo imb_info;
        imb_info.global_imb_id = imb_id;
        imb_info.keep = i->second.keep;
        imbs_to_release.push_back(imb_info);
      }
    }
    IntSet& imb_diffs_used_next_layer = *imb_diffs_used_next_layer_ptr;
    for (IntSet::iterator i = imb_diffs_used.begin();
         i != imb_diffs_used.end(); i++) {
      int imb_id = i->first;
      if (!imb_diffs_used_next_layer.count(imb_id)) {
        CHECK(imb_diff_infos_[imb_id].data_in_mem);
        imb_diff_infos_[imb_id].data_in_mem = false;
        ImbInfo imb_info;
        imb_info.global_imb_id = imb_id;
        imb_info.keep = i->second.keep;
        imb_diffs_to_release.push_back(imb_info);
      }
    }
  }
  for (int layer_id = layer_infos_.size() - 1; layer_id >= 0; layer_id--) {
    if (!layer_need_backward[layer_id]) {
      LOG(INFO) << "Layer " << layer_names[layer_id] << " doesn't need backward";
      continue;
    }
    LayerInfo& layer_info = layer_infos_[layer_id];
    IntSet& imbs_used = layer_info.imbs_used_bw;
    IntSet& imb_diffs_used = layer_info.imb_diffs_used_bw;
    vector<ImbInfo>& imbs_to_access = layer_info.imbs_to_access_bw;
    vector<ImbInfo>& imb_diffs_to_access = layer_info.imb_diffs_to_access_bw;
    /* Decide imbs to access in backward pass */
    for (IntSet::iterator i = imbs_used.begin(); i != imbs_used.end(); i++) {
      int imb_id = i->first;
      if (!imb_data_infos_[imb_id].data_in_mem) {
        imb_data_infos_[imb_id].data_in_mem = true;
        ImbInfo imb_info;
        imb_info.global_imb_id = imb_id;
        imb_info.fetch = i->second.fetch;
        imbs_to_access.push_back(imb_info);
      }
    }
    /* Decide imb diffs to access in backward pass */
    for (IntSet::iterator i = imb_diffs_used.begin();
         i != imb_diffs_used.end(); i++) {
      int imb_id = i->first;
      if (!imb_diff_infos_[imb_id].data_in_mem) {
        imb_diff_infos_[imb_id].data_in_mem = true;
        ImbInfo imb_info;
        imb_info.global_imb_id = imb_id;
        imb_info.fetch = i->second.fetch;
        imb_diffs_to_access.push_back(imb_info);
      }
    }
    /* Decide imbs to release in backward pass */
    vector<ImbInfo>& imbs_to_release = layer_info.imbs_to_release_bw;
    vector<ImbInfo>& imb_diffs_to_release = layer_info.imb_diffs_to_release_bw;
    int next_layer_id = layer_id - 1;
    while (next_layer_id >= 0) {
      if (layer_need_backward[next_layer_id]) {
        break;
      }
      next_layer_id--;
    }
    
    IntSet& imbs_used_next_layer = (next_layer_id >= 0) ?
        layer_infos_[next_layer_id].imbs_used_bw : empty_set;
    for (IntSet::iterator i = imbs_used.begin(); i != imbs_used.end(); i++) {
      int imb_id = i->first;
      if (!imbs_used_next_layer.count(imb_id)) {
        CHECK(imb_data_infos_[imb_id].data_in_mem);
        imb_data_infos_[imb_id].data_in_mem = false;
        ImbInfo imb_info;
        imb_info.global_imb_id = imb_id;
        imb_info.keep = i->second.keep;
        imbs_to_release.push_back(imb_info);
      }
    }
    IntSet& imb_diffs_used_next_layer = (next_layer_id >= 0) ?
        layer_infos_[next_layer_id].imb_diffs_used_bw : empty_set;
    for (IntSet::iterator i = imb_diffs_used.begin();
         i != imb_diffs_used.end(); i++) {
      int imb_id = i->first;
      if (!imb_diffs_used_next_layer.count(imb_id)) {
        CHECK(imb_diff_infos_[imb_id].data_in_mem);
        imb_diff_infos_[imb_id].data_in_mem = false;
        ImbInfo imb_info;
        imb_info.global_imb_id = imb_id;
        imb_info.keep = i->second.keep;
        imb_diffs_to_release.push_back(imb_info);
      }
    }
  }
  /* All blobs should have been released */
  for (int i = 0; i < imb_data_infos_.size(); i++) {
    CHECK(!imb_data_infos_[i].data_in_mem) << "i = " << i;
  }
  for (int i = 0; i < imb_diff_infos_.size(); i++) {
    CHECK(!imb_diff_infos_[i].data_in_mem) << "i = " << i;
  }

  /* Print the size of imbs that need to be fetched */
  cout << "\nSize of imbs that need to be fetched during forwardbackward:" << endl;
  for (int layer_id = 0; layer_id < layer_infos_.size(); layer_id++) {
    LayerInfo& layer_info = layer_infos_[layer_id];
    int input_size = 0;
    int imb_size = 0;
    int param_size = 0;
    int update_size = 0;
    for (int i = 0; i < layer_info.imbs_to_access_fw.size(); i++) {
      ImbInfo& imb_info = layer_info.imbs_to_access_fw[i];
      int imb_id = imb_info.global_imb_id;
      if (imb_id < 2) {
        input_size += imbs[imb_id]->count();
      } else {
        imb_size += imbs[imb_id]->count();
      }
    }
    /* Access intermediate diff blobs */
    for (int i = 0; i < layer_info.imb_diffs_to_access_fw.size(); i++) {
      ImbInfo& imb_info = layer_info.imb_diffs_to_access_fw[i];
      int imb_id = imb_info.global_imb_id;
      imb_size += imbs[imb_id]->count();
    }
    param_size += layer_info.num_vals;
    cout << layer_id << ',' << input_size << ',' << imb_size
         << ',' << param_size << ',' << update_size << endl;
  }
  for (int layer_id = layer_infos_.size() - 1; layer_id >= 0; layer_id--) {
    LayerInfo& layer_info = layer_infos_[layer_id];
    int input_size = 0;
    int imb_size = 0;
    int param_size = 0;
    int update_size = 0;
    for (int i = 0; i < layer_info.imbs_to_access_bw.size(); i++) {
      ImbInfo& imb_info = layer_info.imbs_to_access_bw[i];
      int imb_id = imb_info.global_imb_id;
      if (imb_id < 2) {
        input_size += imbs[imb_id]->count();
      } else {
        imb_size += imbs[imb_id]->count();
      }
    }
    /* Access intermediate diff blobs */
    for (int i = 0; i < layer_info.imb_diffs_to_access_bw.size(); i++) {
      ImbInfo& imb_info = layer_info.imb_diffs_to_access_bw[i];
      int imb_id = imb_info.global_imb_id;
      imb_size += imbs[imb_id]->count();
    }
    param_size += layer_info.num_vals;
    update_size += layer_info.num_vals;
    imb_size += layer_info.num_vals;
    cout << layer_id << ',' << input_size << ',' << imb_size
         << ',' << param_size << ',' << update_size << endl;
  }

  int64_t total_size = 0;
  int64_t read_size = 0;
  int64_t write_size = 0;
  for (int layer_id = 0; layer_id < layer_infos_.size(); layer_id++) {
    LayerInfo& layer_info = layer_infos_[layer_id];
    layer_info.layer_handles.resize(ps_config_.batches_per_clock);
    for (int batch_id = 0; batch_id < ps_config_.batches_per_clock; batch_id++) {
      LayerHandles& layer_handles = layer_info.layer_handles[batch_id];
      layer_handles.imbs_to_access_fw.resize(layer_info.imbs_to_access_fw.size());
      layer_handles.imbs_to_release_fw.resize(layer_info.imbs_to_release_fw.size());
      layer_handles.imb_diffs_to_access_fw.resize(layer_info.imb_diffs_to_access_fw.size());
      layer_handles.imb_diffs_to_release_fw.resize(layer_info.imb_diffs_to_release_fw.size());
      layer_handles.imbs_to_access_bw.resize(layer_info.imbs_to_access_bw.size());
      layer_handles.imbs_to_release_bw.resize(layer_info.imbs_to_release_bw.size());
      layer_handles.imb_diffs_to_access_bw.resize(layer_info.imb_diffs_to_access_bw.size());
      layer_handles.imb_diffs_to_release_bw.resize(layer_info.imb_diffs_to_release_bw.size());
    }
  }


  /* Initialize LazyTable */
  ps_config_.lt_config.num_tables = num_tables;
  ps_ = make_shared<LazyTableModule>(
      ps_config_.worker_id, ps_config_.lt_config);
  ps_->thread_start();

  /* Virtual iteration */
  /* We hope the allocated space is contiguous in the cache, so:
   * on allocating, we first allocate model parameters,
   * and then allocate intermediate blobs (likely to be top blobs);
   * on releasing, we first release intermediate blobs
   * (likely to be bottom blobs), and then model parameters. */
  for (int batch_id = 0; batch_id < ps_config_.batches_per_clock; batch_id++) {
    /* Virtual iteration, forward pass */
    for (int layer_id = 0; layer_id < layer_infos_.size(); layer_id++) {
      LayerInfo& layer_info = layer_infos_[layer_id];
      LayerHandles& layer_handles = layer_info.layer_handles[batch_id];
      /* Read model parameters */
      if (layer_info.param_infos.size()) {
        if (!layer_info.local_param) {
          layer_handles.read_handle = ps_->virtual_read_batch(
              layer_info.table_id, layer_info.row_ids,
              ps_config_.slack, layer_info.num_vals);
        } else {
          layer_handles.read_handle = ps_->virtual_localaccess_batch(
              layer_info.row_ids, layer_info.num_vals, true /* fetch */);
        }
        // cerr << "read " << layer_handles.read_handle << " for " << layer_info.row_ids.size() << endl;
      }
#if defined(LOCAL_DATA_IN_PS)
      /* Access intermediate data blobs */
      for (int i = 0; i < layer_info.imbs_to_access_fw.size(); i++) {
        ImbInfo& imb_info = layer_info.imbs_to_access_fw[i];
        RowAccessInfo& access_info = imb_data_infos_[imb_info.global_imb_id];
        CHECK_LT(i, layer_handles.imbs_to_access_fw.size());
        int& handle = layer_handles.imbs_to_access_fw[i];
        handle = ps_->virtual_localaccess_batch(
            access_info.row_ids, access_info.num_vals, imb_info.fetch);
        access_info.data_handle = handle;
        total_size += access_info.num_vals;
        read_size += imb_info.fetch ? access_info.num_vals : 0;
        CHECK_GE(read_size, 0);
        // cerr << "read " << handle << " for " << access_info.row_ids.size() << endl;
      }
      /* Access intermediate diff blobs */
      for (int i = 0; i < layer_info.imb_diffs_to_access_fw.size(); i++) {
        ImbInfo& imb_info = layer_info.imb_diffs_to_access_fw[i];
        RowAccessInfo& access_info = imb_diff_infos_[imb_info.global_imb_id];
        CHECK_LT(i, layer_handles.imb_diffs_to_access_fw.size());
        int& handle = layer_handles.imb_diffs_to_access_fw[i];
        handle = ps_->virtual_localaccess_batch(
            access_info.row_ids, access_info.num_vals, imb_info.fetch);
        access_info.data_handle = handle;
        total_size += access_info.num_vals;
        read_size += imb_info.fetch ? access_info.num_vals : 0;
        CHECK_GE(read_size, 0);
        // cerr << "read " << handle << " for " << access_info.row_ids.size() << endl;
      }
#endif
#if defined(LOCAL_DATA_IN_PS)
      /* Release intermediate data blobs */
      for (int i = 0; i < layer_info.imbs_to_release_fw.size(); i++) {
        ImbInfo& imb_info = layer_info.imbs_to_release_fw[i];
        RowAccessInfo& access_info = imb_data_infos_[imb_info.global_imb_id];
        CHECK_GE(access_info.data_handle, 0);
        CHECK_LT(i, layer_handles.imbs_to_release_fw.size());
        int& handle = layer_handles.imbs_to_release_fw[i];
        handle = ps_->virtual_postlocalaccess_batch(
            access_info.data_handle, imb_info.keep);
        // cerr << "release " << access_info.data_handle << " for " << access_info.row_ids.size() << endl;
        access_info.data_handle = -1;
        write_size += imb_info.keep ? access_info.num_vals : 0;
        CHECK_GE(write_size, 0);
      }
      /* Release intermediate diff blobs */
      for (int i = 0; i < layer_info.imb_diffs_to_release_fw.size(); i++) {
        ImbInfo& imb_info = layer_info.imb_diffs_to_release_fw[i];
        RowAccessInfo& access_info = imb_diff_infos_[imb_info.global_imb_id];
        CHECK_GE(access_info.data_handle, 0);
        CHECK_LT(i, layer_handles.imb_diffs_to_release_fw.size());
        int& handle = layer_handles.imb_diffs_to_release_fw[i];
        handle = ps_->virtual_postlocalaccess_batch(
            access_info.data_handle, imb_info.keep);
        // cerr << "release " << access_info.data_handle << " for " << access_info.row_ids.size() << endl;
        access_info.data_handle = -1;
        write_size += imb_info.keep ? access_info.num_vals : 0;
        CHECK_GE(write_size, 0);
      }
#endif
      /* Release model parameters */
      if (layer_info.param_infos.size()) {
        if (!layer_info.local_param) {
          layer_handles.postread_handle = ps_->virtual_postread_batch(
              layer_handles.read_handle);
        } else {
          layer_handles.postread_handle = ps_->virtual_postlocalaccess_batch(
              layer_handles.read_handle, false /* don't need to write back */);
        }
        // cerr << "release " << layer_handles.read_handle << " for " << layer_info.row_ids.size() << endl;
      }
    }
    /* Virtual iteration, backward pass */
    for (int layer_id = layer_infos_.size() - 1; layer_id >= 0; layer_id--) {
      if (!layer_need_backward[layer_id]) {
        /* For a layer that doesn't need backward, we assume all layers
         * below it don't need backward either. */
        continue;
      }
      LayerInfo& layer_info = layer_infos_[layer_id];
      LayerHandles& layer_handles = layer_info.layer_handles[batch_id];
      /* Read and prewrite model parameters */
      if (layer_info.param_infos.size()) {
        CHECK(!layer_info.local_param);
        layer_handles.prewrite_handle = ps_->virtual_prewrite_batch(
            layer_info.table_id, layer_info.row_ids, layer_info.num_vals);
        layer_handles.bw_read_handle = ps_->virtual_read_batch(
            layer_info.table_id, layer_info.row_ids,
            ps_config_.slack, layer_info.num_vals);
        layer_handles.history_access_handle =
            ps_->virtual_localaccess_batch(
                layer_info.history_data_row_ids, layer_info.num_vals,
                /* fetch */ true);
        // cerr << "read " << layer_handles.prewrite_handle << " for " << layer_info.row_ids.size() << endl;
        // cerr << "read " << layer_handles.bw_read_handle << " for " << layer_info.row_ids.size() << endl;
        // cerr << "read " << layer_handles.history_access_handle << " for " << layer_info.row_ids.size() << endl;
      }
#if defined(LOCAL_DATA_IN_PS)
      /* Access intermediate data blobs */
      for (int i = 0; i < layer_info.imbs_to_access_bw.size(); i++) {
        ImbInfo& imb_info = layer_info.imbs_to_access_bw[i];
        CHECK_LT(imb_info.global_imb_id, imb_data_infos_.size());
        RowAccessInfo& access_info = imb_data_infos_[imb_info.global_imb_id];
        CHECK_LT(i, layer_handles.imbs_to_access_bw.size());
        int& handle = layer_handles.imbs_to_access_bw[i];
        handle = ps_->virtual_localaccess_batch(
            access_info.row_ids, access_info.num_vals, imb_info.fetch);
        access_info.data_handle = handle;
        total_size += access_info.num_vals;
        read_size += imb_info.fetch ? access_info.num_vals : 0;
        CHECK_GE(read_size, 0);
        // cerr << "read " << handle << " for " << access_info.row_ids.size() << endl;
      }
      /* Access intermediate diff blobs */
      for (int i = 0; i < layer_info.imb_diffs_to_access_bw.size(); i++) {
        ImbInfo& imb_info = layer_info.imb_diffs_to_access_bw[i];
        CHECK_LT(imb_info.global_imb_id, imb_diff_infos_.size());
        RowAccessInfo& access_info = imb_diff_infos_[imb_info.global_imb_id];
        CHECK_LT(i, layer_handles.imb_diffs_to_access_bw.size());
        int& handle = layer_handles.imb_diffs_to_access_bw[i];
        handle = ps_->virtual_localaccess_batch(
            access_info.row_ids, access_info.num_vals, imb_info.fetch);
        access_info.data_handle = handle;
        total_size += access_info.num_vals;
        read_size += imb_info.fetch ? access_info.num_vals : 0;
        CHECK_GE(read_size, 0);
        // cerr << "read " << handle << " for " << access_info.row_ids.size() << endl;
      }
#endif
#if defined(LOCAL_DATA_IN_PS)
      /* Postaccess intermediate data blobs */
      for (int i = 0; i < layer_info.imbs_to_release_bw.size(); i++) {
        ImbInfo& imb_info = layer_info.imbs_to_release_bw[i];
        CHECK_LT(imb_info.global_imb_id, imb_data_infos_.size());
        RowAccessInfo& access_info = imb_data_infos_[imb_info.global_imb_id];
        CHECK_GE(access_info.data_handle, 0);
        CHECK_LT(i, layer_handles.imbs_to_release_bw.size());
        int& handle = layer_handles.imbs_to_release_bw[i];
        handle = ps_->virtual_postlocalaccess_batch(
            access_info.data_handle, imb_info.keep);
        // cerr << "release " << access_info.data_handle << " for " << access_info.row_ids.size() << endl;
        access_info.data_handle = -1;
        write_size += imb_info.keep ? access_info.num_vals : 0;
        CHECK_GE(write_size, 0);
      }
      /* Postaccess intermediate diff blobs */
      for (int i = 0; i < layer_info.imb_diffs_to_release_bw.size(); i++) {
        ImbInfo& imb_info = layer_info.imb_diffs_to_release_bw[i];
        CHECK_LT(imb_info.global_imb_id, imb_diff_infos_.size());
        RowAccessInfo& access_info = imb_diff_infos_[imb_info.global_imb_id];
        CHECK_GE(access_info.data_handle, 0);
        CHECK_LT(i, layer_handles.imb_diffs_to_release_bw.size());
        int& handle = layer_handles.imb_diffs_to_release_bw[i];
        handle = ps_->virtual_postlocalaccess_batch(
            access_info.data_handle, imb_info.keep);
        // cerr << "release " << access_info.data_handle << " for " << access_info.row_ids.size() << endl;
        access_info.data_handle = -1;
        write_size += imb_info.keep ? access_info.num_vals : 0;
        CHECK_GE(write_size, 0);
      }
#endif
      /* Postread and write model parameters */
      if (layer_info.param_infos.size()) {
        layer_handles.write_handle = ps_->virtual_write_batch(
            layer_handles.prewrite_handle);
        layer_handles.bw_postread_handle = ps_->virtual_postread_batch(
            layer_handles.bw_read_handle);
        layer_handles.history_postaccess_handle =
            ps_->virtual_postlocalaccess_batch(
                layer_handles.history_access_handle, /* keep */ true);
        // cerr << "release " << layer_handles.prewrite_handle << " for " << layer_info.row_ids.size() << endl;
        // cerr << "release " << layer_handles.bw_read_handle << " for " << layer_info.row_ids.size() << endl;
        // cerr << "release " << layer_handles.history_access_handle << " for " << layer_info.row_ids.size() << endl;
      }
    }
  }
  ps_->virtual_clock();
  /* Report unrepeated accesses.
   * Currently, we assume all accesses after clock are unrepeated accesses. */
  for (int layer_id = 0; layer_id < layer_infos_.size(); layer_id++) {
    LayerInfo& layer_info = layer_infos_[layer_id];
    if (!layer_info.local_param) {
      continue;
    }
    /* Local parameters are only modified at initialization,
     * so we register the write accesses as unrepeated ones. */
    LayerHandles& layer_handles = layer_info.layer_handles[0];
    layer_handles.prewrite_handle = ps_->virtual_localaccess_batch(
        layer_info.row_ids, layer_info.num_vals, false /* no fetch */);
    layer_handles.write_handle = ps_->virtual_postlocalaccess_batch(
        layer_handles.prewrite_handle, true /* keep */);
  }
  ps_->finish_virtual_iteration();
  LOG(INFO) << "Virtual iteration done";
  cout << "total_size = " << total_size << endl;
  cout << "read_size = " << read_size << endl;
  cout << "write_size = " << write_size << endl;
}

template <>
void SGDSolver<float>::InitPsValues() {
  if (ps_config_.no_ps) {
    return;
  }
  vector<shared_ptr<Layer<float> > >& layers = this->net_->layers_;
  vector<bool>& layer_need_backward = this->net_->layer_need_backward_;
  /* Set initial parameter values */
  for (int layer_id = 0; layer_id < layer_infos_.size(); layer_id++) {
    shared_ptr<Layer<float> >& layer = layers[layer_id];
    LayerInfo& layer_info = layer_infos_[layer_id];
    LayerHandles& layer_handles = layer_info.layer_handles[0];
    if (!layer_info.param_infos.size()) {
      continue;
    }
    if (layer_info.local_param || ps_config_.worker_id == 0) {
      /* Non-local parameters are stored in PS,
       * so only one worker needs to set it. */
      /* Pre-write */
      RowData *inc_buffer = NULL;
      if (!layer_info.local_param) {
        ps_->preinc_batch(&inc_buffer, layer_handles.prewrite_handle);
      } else {
        ps_->localaccess_batch(&inc_buffer, layer_handles.prewrite_handle);
      }
      float *params_vals = reinterpret_cast<float *>(inc_buffer);
      for (int param_id = 0;
          param_id < layer_info.param_infos.size(); param_id++) {
        int param_val_offset = layer_info.param_infos[param_id].val_offset;
        float *param_vals = &params_vals[param_val_offset];
        shared_ptr<Blob<float> >& param = layer->blobs()[param_id];
        bool change_head = false;
            /* "false" means that we will keep the head to be CPU_DATA.
             * We want to keep what's currently in CPU memory */
        param->set_gpu_data(param_vals, change_head);
        /* "false" means that we don't change head here,
         * because we want to keep what's currently in CPU memory */
        /* Values are filled in CPU memory, do a gpu_data() call to copy them
         * to GPU memory */
        param->gpu_data();
        // const float *param_data = param->gpu_data();
        // float param_dot;
        // caffe_gpu_dot<float>(param->count(), param_data, param_data, &param_dot);
        // LOG(INFO) << "param_dot = " << param_dot;
        change_head = true;
            /* "true" means that we will change the head to UNINITIALIZED */
        param->set_gpu_data(NULL, change_head);
        CHECK_EQ(param->check_data_head(), SyncedMemory::UNINITIALIZED);
      }
      /* Write */
      if (!layer_info.local_param) {
        ps_->inc_batch(layer_handles.write_handle);
      } else {
        ps_->postlocalaccess_batch(layer_handles.write_handle);
      }
    } else {
      CHECK(!layer_info.local_param && ps_config_.worker_id != 0);
      /* The other workers set their parameter data head to UNINITIALIZED */
      for (int param_id = 0;
          param_id < layer_info.param_infos.size(); param_id++) {
        shared_ptr<Blob<float> >& param = layer->blobs()[param_id];
        bool change_head = true;
            /* "true" means that we will change the head to UNINITIALIZED */
        param->set_gpu_data(NULL, change_head);
      }
    }
  }
  /* Set initial updates history values */
  for (int layer_id = 0; layer_id < layer_infos_.size(); layer_id++) {
    LayerInfo& layer_info = layer_infos_[layer_id];
    LayerHandles& layer_handles = layer_info.layer_handles[0];
    if (!layer_info.param_infos.size() || !layer_need_backward[layer_id]) {
      continue;
    }
    /* Pre-write */
    RowData *history_buffer = NULL;
    ps_->localaccess_batch(
        &history_buffer, layer_handles.history_access_handle);
    float *history_vals = reinterpret_cast<float *>(history_buffer);
    for (int param_id = 0;
        param_id < layer_info.param_infos.size(); param_id++) {
      int param_val_offset = layer_info.param_infos[param_id].val_offset;
      float *history_param_vals = &history_vals[param_val_offset];
      int global_param_id =
          layer_info.param_infos[param_id].global_param_id;
      shared_ptr<Blob<float> >& updates_history = history_[global_param_id];
      bool change_head = false;
          /* "false" means that we will keep the head to be CPU_DATA.
           * We want to keep what's currently in CPU memory */
      updates_history->set_gpu_data(history_param_vals, change_head);
      /* Values are filled in CPU memory, do a gpu_data() call to copy them
       * to GPU memory */
      updates_history->gpu_data();
      change_head = true;
          /* "true" means that we will change the head to UNINITIALIZED */
      updates_history->set_gpu_data(NULL, change_head);
    }
    /* Write */
    CHECK_GT(layer_handles.history_postaccess_handle, 0);
    ps_->postlocalaccess_batch(layer_handles.history_postaccess_handle);
  }
  LOG(INFO) << "Set initial parameter values done";
  ps_->iterate();
  ps_->start_opseq();
  LOG(INFO) << "opseq started";
}

template <>
float SGDSolver<float>::ForwardBackwardUsingPs(
    const vector<Blob<float>* >& bottom,
    const shared_ptr<Net<float> >& net,
    bool test, bool do_snapshot) {
  vector<shared_ptr<Layer<float> > >& layers = net->layers_;
  vector<vector<Blob<float>*> >& bottom_vecs = net->bottom_vecs_;
  vector<vector<Blob<float>*> >& top_vecs = net->top_vecs_;
  vector<shared_ptr<Blob<float> > >& imbs = net->blobs_;
  vector<string>& layer_types = net->layer_types_;
  vector<string>& layer_names = net->layer_names_;
  /* When we test on the testing network, we will use the layer information
   * that is gathered using training network, so we are assuming
   * the testing network has the same topology as the training network. */
  tbb::tick_count tick_start;

  bool print_ = false;
  // bool print_ = ps_config_.worker_id == 0;

  if (print_) {
    if (test) {
      LOG(INFO) << "TEST";
    } else {
      LOG(INFO) << "TRAIN";
    }
  }

  /* Forward */
  if (print_) {
    LOG(INFO) << "Forward";
  }
  float loss = 0;
  for (int batch_id = 0; batch_id < ps_config_.batches_per_clock; batch_id++) {
    for (int layer_id = 0; layer_id < layer_infos_.size(); layer_id++) {
      if (print_) {
        LOG(INFO) << "Layer " << layer_id << ": " << layer_names[layer_id];
      }
      CHECK_LT(layer_id, layers.size());
      shared_ptr<Layer<float> >& layer = layers[layer_id];
      CHECK(layer);
      LayerInfo& layer_info = layer_infos_[layer_id];
      LayerHandles& layer_handles = layer_info.layer_handles[batch_id];

      tick_start = tbb::tick_count::now();
      /* Read model parameters */
      if (layer_info.param_infos.size()) {
        if (print_) {
          LOG(INFO) << "Read params: handle #" << layer_handles.read_handle;
        }
        RowData *read_buffer = NULL;
        if (!layer_info.local_param) {
          ps_->read_batch(&read_buffer, layer_handles.read_handle);
        } else {
          ps_->localaccess_batch(&read_buffer, layer_handles.read_handle);
        }
        float *params_vals = reinterpret_cast<float *>(read_buffer);
        for (int param_id = 0;
            param_id < layer_info.param_infos.size(); param_id++) {
          int param_val_offset = layer_info.param_infos[param_id].val_offset;
          float *param_vals = &params_vals[param_val_offset];
          CHECK_LT(param_id, layer->blobs().size());
          shared_ptr<Blob<float> >& param = layer->blobs()[param_id];
          CHECK(!param->check_gpu_data())
              << "layer " << layer_names[layer_id] << " has gpu param";
          CHECK_EQ(param->check_data_head(), SyncedMemory::UNINITIALIZED);
          param->set_gpu_data(param_vals, true);
          if (do_snapshot) {
            /* Write the model parameter data to snapshot protobuf */
            tbb::tick_count snapshot_start;
            CHECK(!test);
            NetParameter& net_param_pb = this->snapshot_net_param_protobuf_;
            CHECK_LT(layer_id, net_param_pb.layer_size());
            LayerParameter *layer_pb = net_param_pb.mutable_layer(layer_id);
            CHECK_EQ(layer_names[layer_id], layer_pb->name());
            CHECK_LT(param_id, layer_pb->blobs_size());
            BlobProto *blob_pb = layer_pb->mutable_blobs(param_id);
            bool write_diff = false;
            bool write_data = true;
            param->ToProto(blob_pb, write_diff, write_data);
            layer_info.snapshot_model_time +=
                (tbb::tick_count::now() - snapshot_start).seconds();
          }
        }
      }
#if defined(LOCAL_DATA_IN_PS)
      /* Access intermediate data blobs */
      if (print_) {
        LOG(INFO) << "Read intermediate data blobs";
      }
      for (int i = 0; i < layer_info.imbs_to_access_fw.size(); i++) {
        ImbInfo& imb_info = layer_info.imbs_to_access_fw[i];
        CHECK_LT(i, layer_handles.imbs_to_access_fw.size());
        int handle = layer_handles.imbs_to_access_fw[i];
        if (print_) {
          LOG(INFO) << "Read data " << imb_info.global_imb_id;
        }
        CHECK_LT(imb_info.global_imb_id, imbs.size());
        shared_ptr<Blob<float> >& imb = imbs[imb_info.global_imb_id];
        RowData *read_buffer = NULL;
        ps_->localaccess_batch(&read_buffer, handle);
        CHECK(!imb->check_gpu_data())
            << "layer " << layer_names[layer_id] << " has gpu data "
            << imb_info.global_imb_id;
        imb->set_gpu_data(reinterpret_cast<float *>(read_buffer), true);
      }
      /* Access intermediate diff blobs */
      if (print_) {
        LOG(INFO) << "Read intermediate diff blobs";
      }
      for (int i = 0; i < layer_info.imb_diffs_to_access_fw.size(); i++) {
        ImbInfo& imb_info = layer_info.imb_diffs_to_access_fw[i];
        CHECK_LT(i, layer_handles.imb_diffs_to_access_fw.size());
        int handle = layer_handles.imb_diffs_to_access_fw[i];
        if (print_) {
          LOG(INFO) << "Read data " << imb_info.global_imb_id;
        }
        CHECK_LT(imb_info.global_imb_id, imbs.size());
        shared_ptr<Blob<float> >& imb = imbs[imb_info.global_imb_id];
        RowData *read_buffer = NULL;
        ps_->localaccess_batch(&read_buffer, handle);
        CHECK(!imb->check_gpu_diff())
            << "layer " << layer_names[layer_id] << " has gpu diff";
        imb->set_gpu_diff(reinterpret_cast<float *>(read_buffer), true);
      }
#endif
      CUDA_CHECK(cudaStreamSynchronize(Caffe::cuda_stream()));
      if (!test) {
        layer_info.fw_read_time +=
            (tbb::tick_count::now() - tick_start).seconds();
      } else {
        layer_info.test_time +=
            (tbb::tick_count::now() - tick_start).seconds();
      }

      if (print_) {
        vector<int>& bottom_imb_ids = this->net_->bottom_id_vecs_[layer_id];
        vector<int>& top_imb_ids = this->net_->top_id_vecs_[layer_id];
        for (int i = 0; i < bottom_imb_ids.size(); i++) {
          shared_ptr<Blob<float> >& imb = imbs[bottom_imb_ids[i]];
          LOG(INFO) << "Check blob #" << bottom_imb_ids[i]
                    << " : " << imb->check_gpu_data();
          float blob_dot;
          caffe_gpu_dot<float>(imb->count(), imb->gpu_data(), imb->gpu_data(), &blob_dot);
          LOG(INFO) << "Blob #" << bottom_imb_ids[i]
                    << ", dot = " << blob_dot;
        }
        for (int i = 0; i < top_imb_ids.size(); i++) {
          LOG(INFO) << "Check blob #" << top_imb_ids[i]
                    << " : " << imbs[top_imb_ids[i]]->check_gpu_data();
        }

        for (int param_id = 0;
            param_id < layer_info.param_infos.size(); param_id++) {
          shared_ptr<Blob<float> >& param = layer->blobs()[param_id];
          float param_dot;
          caffe_gpu_dot<float>(param->count(), param->gpu_data(), param->gpu_data(), &param_dot);
          LOG(INFO) << "Param #" << param_id
                    << ", dot = " << param_dot;
        }
      }

      /* Forward calculation */
      if (print_) {
        LOG(INFO) << "Forward calculation";
      }
      tick_start = tbb::tick_count::now();
      float layer_loss =
          layer->Forward(bottom_vecs[layer_id], top_vecs[layer_id]);
      CUDA_CHECK(cudaStreamSynchronize(Caffe::cuda_stream()));
      loss += layer_loss;
      if (!test) {
        layer_info.fw_compute_time +=
            (tbb::tick_count::now() - tick_start).seconds();
      } else {
        layer_info.test_time +=
            (tbb::tick_count::now() - tick_start).seconds();
      }

      tick_start = tbb::tick_count::now();
#if defined(LOCAL_DATA_IN_PS)
      /* Release intermediate data blobs */
      if (print_) {
        LOG(INFO) << "Release intermediate data blobs";
      }
      for (int i = 0; i < layer_info.imbs_to_release_fw.size(); i++) {
        ImbInfo& imb_info = layer_info.imbs_to_release_fw[i];
        CHECK_LT(i, layer_handles.imbs_to_release_fw.size());
        int handle = layer_handles.imbs_to_release_fw[i];
        if (print_) {
          LOG(INFO) << "Release data " << imb_info.global_imb_id;
        }
        shared_ptr<Blob<float> >& imb = imbs[imb_info.global_imb_id];
        imb->gpu_data();
           /* Make sure everything is copied to GPU memory */
        imb->set_gpu_data(NULL, true);
        ps_->postlocalaccess_batch(handle);
      }
      /* Release intermediate diff blobs */
      if (print_) {
        LOG(INFO) << "Release intermediate diff blobs";
      }
      for (int i = 0; i < layer_info.imb_diffs_to_release_fw.size(); i++) {
        ImbInfo& imb_info = layer_info.imb_diffs_to_release_fw[i];
        CHECK_LT(i, layer_handles.imb_diffs_to_release_fw.size());
        int handle = layer_handles.imb_diffs_to_release_fw[i];
        if (print_) {
          LOG(INFO) << "Release data " << imb_info.global_imb_id;
        }
        shared_ptr<Blob<float> >& imb = imbs[imb_info.global_imb_id];
        imb->gpu_diff();
           /* Make sure everything is copied to GPU memory */
        imb->set_gpu_diff(NULL, true);
        ps_->postlocalaccess_batch(handle);
      }
#endif
      /* Release read buffers */
      if (layer_info.param_infos.size()) {
        if (print_) {
          LOG(INFO) << "Release read buffers: handle #"
              << layer_handles.postread_handle;
        }
        for (int param_id = 0;
            param_id < layer_info.param_infos.size(); param_id++) {
          shared_ptr<Blob<float> >& param = layer->blobs()[param_id];
          param->set_gpu_data(NULL, true);
        }
        if (!layer_info.local_param) {
          ps_->postread_batch(layer_handles.postread_handle);
        } else {
          ps_->postlocalaccess_batch(layer_handles.postread_handle);
        }
      }
      CUDA_CHECK(cudaStreamSynchronize(Caffe::cuda_stream()));
      if (!test) {
        layer_info.fw_write_time +=
            (tbb::tick_count::now() - tick_start).seconds();
      } else {
        layer_info.test_time +=
            (tbb::tick_count::now() - tick_start).seconds();
      }
    }

    /* Backward */
    if (print_) {
      LOG(INFO) << "Backward";
    }
    for (int layer_id = layer_infos_.size() - 1; layer_id >= 0; layer_id--) {
      if (print_) {
        LOG(INFO) << "Layer " << layer_id << ": " << layer_names[layer_id];
      }
      CHECK_LT(layer_id, layers.size());
      shared_ptr<Layer<float> >& layer = layers[layer_id];
      CHECK(layer);
      LayerInfo& layer_info = layer_infos_[layer_id];
      if (!layer_info.layer_need_backward) {
        continue;
      }
      LayerHandles& layer_handles = layer_info.layer_handles[batch_id];

      tick_start = tbb::tick_count::now();
      if (layer_info.param_infos.size()) {
        /* Prepare write buffers */
        if (print_) {
          LOG(INFO) << "Prepare write buffers";
        }
        CHECK(!layer_info.local_param);
        RowData *write_buffer = NULL;
        ps_->preinc_batch(&write_buffer, layer_handles.prewrite_handle);
        float *write_params_vals = reinterpret_cast<float *>(write_buffer);
        size_t size = layer_info.num_vals * sizeof(float);
        CUDA_CHECK(cudaMemsetAsync(
            write_params_vals, 0, size, Caffe::cuda_stream()));
        CUDA_CHECK(cudaStreamSynchronize(Caffe::cuda_stream()));
        for (int param_id = 0;
            param_id < layer_info.param_infos.size(); param_id++) {
          int param_val_offset = layer_info.param_infos[param_id].val_offset;
          float *param_vals = &write_params_vals[param_val_offset];
          shared_ptr<Blob<float> >& param = layer->blobs()[param_id];
          param->set_gpu_diff(param_vals, true);
          /* "true" means that we don't keep CPU data */
        }
        /* Read params */
        if (print_) {
          LOG(INFO) << "Read params";
        }
        RowData *read_buffer = NULL;
        ps_->read_batch(&read_buffer, layer_handles.bw_read_handle);
        float *read_params_vals = reinterpret_cast<float *>(read_buffer);
        for (int param_id = 0;
            param_id < layer_info.param_infos.size(); param_id++) {
          int param_val_offset = layer_info.param_infos[param_id].val_offset;
          float *param_vals = &read_params_vals[param_val_offset];
          shared_ptr<Blob<float> >& param = layer->blobs()[param_id];
          param->set_gpu_data(param_vals, true);
        }
        /* Access local updates history */
        RowData *history_buffer = NULL;
        ps_->localaccess_batch(
            &history_buffer, layer_handles.history_access_handle);
        float *history_vals = reinterpret_cast<float *>(history_buffer);
        for (int param_id = 0;
            param_id < layer_info.param_infos.size(); param_id++) {
          int param_val_offset = layer_info.param_infos[param_id].val_offset;
          float *history_param_vals = &history_vals[param_val_offset];
          int global_param_id =
              layer_info.param_infos[param_id].global_param_id;
          shared_ptr<Blob<float> >& updates_history = history_[global_param_id];
          updates_history->set_gpu_data(history_param_vals, true);
          // if (!test) {
            // float history_dot;
            // caffe_gpu_dot<float>(updates_history->count(), updates_history->gpu_data(), updates_history->gpu_data(), &history_dot);
            // LOG(INFO) << "history_dot #" << global_param_id << " is " << history_dot;
          // }
          if (do_snapshot) {
            /* Write the updates history data to solver state protobuf */
            tbb::tick_count snapshot_start;
            CHECK(!test);
            SolverState& solverstate_pb = this->snapshot_solver_state_protobuf_;
            CHECK_LT(global_param_id, solverstate_pb.history_size());
            BlobProto *history_pb =
                solverstate_pb.mutable_history(global_param_id);
            bool write_diff = false;
            bool write_data = true;
            updates_history->ToProto(history_pb, write_diff, write_data);
            layer_info.snapshot_solverstate_time +=
                (tbb::tick_count::now() - snapshot_start).seconds();
          }
        }
      }
#if defined(LOCAL_DATA_IN_PS)
      /* Access intermediate data blobs */
      if (print_) {
        LOG(INFO) << "Access intermediate data blobs";
      }
      for (int i = 0; i < layer_info.imbs_to_access_bw.size(); i++) {
        ImbInfo& imb_info = layer_info.imbs_to_access_bw[i];
        CHECK_LT(i, layer_handles.imbs_to_access_bw.size());
        int handle = layer_handles.imbs_to_access_bw[i];
        if (print_) {
          LOG(INFO) << "Read data " << imb_info.global_imb_id;
        }
        shared_ptr<Blob<float> >& imb = imbs[imb_info.global_imb_id];
        RowData *imb_buffer = NULL;
        ps_->localaccess_batch(&imb_buffer, handle);
        CHECK(!imb->check_gpu_data())
            << "layer " << layer_names[layer_id] << " has gpu data";
        imb->set_gpu_data(reinterpret_cast<float *>(imb_buffer), true);
      }
      /* Access intermediate diff blobs */
      if (print_) {
        LOG(INFO) << "Access intermediate diff blobs";
      }
      for (int i = 0; i < layer_info.imb_diffs_to_access_bw.size(); i++) {
        ImbInfo& imb_info = layer_info.imb_diffs_to_access_bw[i];
        CHECK_LT(i, layer_handles.imb_diffs_to_access_bw.size());
        int handle = layer_handles.imb_diffs_to_access_bw[i];
        if (print_) {
          LOG(INFO) << "Read diff " << imb_info.global_imb_id;
        }
        shared_ptr<Blob<float> >& imb = imbs[imb_info.global_imb_id];
        RowData *imb_buffer = NULL;
        ps_->localaccess_batch(&imb_buffer, handle);
        CHECK(!imb->check_gpu_diff())
            << "layer " << layer_names[layer_id] << " has gpu diff";
        imb->set_gpu_diff(reinterpret_cast<float *>(imb_buffer), true);
      }
#endif
      CUDA_CHECK(cudaStreamSynchronize(Caffe::cuda_stream()));
      if (!test) {
        layer_info.bw_read_time +=
            (tbb::tick_count::now() - tick_start).seconds();
      } else {
        layer_info.test_time +=
            (tbb::tick_count::now() - tick_start).seconds();
      }

      if (print_) {
        vector<int>& bottom_imb_ids = this->net_->bottom_id_vecs_[layer_id];
        vector<int>& top_imb_ids = this->net_->top_id_vecs_[layer_id];
        for (int i = 0; i < bottom_imb_ids.size(); i++) {
          shared_ptr<Blob<float> >& imb = imbs[bottom_imb_ids[i]];
          LOG(INFO) << "Check blob #" << bottom_imb_ids[i]
                    << " : " << imb->check_gpu_data();
          float blob_dot;
          caffe_gpu_dot<float>(imb->count(), imb->gpu_data(), imb->gpu_data(), &blob_dot);
          LOG(INFO) << "Blob #" << bottom_imb_ids[i]
                    << ", dot = " << blob_dot;
        }
        for (int i = 0; i < top_imb_ids.size(); i++) {
          if (layer_types[layer_id] == "Data" ||
              (layer_types[layer_id] == "LRN" && i > 0) ||
              (layer_types[layer_id] == "Pooling" && i > 0) ||
              (layer_types[layer_id] == "Dropout" && i > 0)) {
            /* Do not use top diff blobs */
            continue;
          }
          shared_ptr<Blob<float> >& imb = imbs[top_imb_ids[i]];
          LOG(INFO) << "Check blob diff #" << top_imb_ids[i]
                    << " : " << imbs[top_imb_ids[i]]->check_gpu_diff();
          float blob_dot;
          caffe_gpu_dot<float>(imb->count(), imb->gpu_diff(), imb->gpu_diff(), &blob_dot);
          LOG(INFO) << "Blob #" << top_imb_ids[i]
                    << ", count = " << imb->count()
                    << ", diff dot = " << blob_dot;
        }

        for (int param_id = 0;
            param_id < layer_info.param_infos.size(); param_id++) {
          shared_ptr<Blob<float> >& param = layer->blobs()[param_id];
          float param_dot;
          caffe_gpu_dot<float>(param->count(), param->gpu_data(), param->gpu_data(), &param_dot);
          LOG(INFO) << "Param #" << param_id
                    << ", dot = " << param_dot;
        }
      }

      if (!test) {
        /* Backward calculation */
        if (print_) {
          LOG(INFO) << "Backward calculation";
        }
        tick_start = tbb::tick_count::now();
        layer->Backward(top_vecs[layer_id], layer_info.bottom_need_backward,
            bottom_vecs[layer_id]);
        CUDA_CHECK(cudaStreamSynchronize(Caffe::cuda_stream()));
        layer_info.bw_compute_time +=
            (tbb::tick_count::now() - tick_start).seconds();
      }

      tick_start = tbb::tick_count::now();
#if defined(LOCAL_DATA_IN_PS)
      /* Release intermediate data blobs */
      if (print_) {
        LOG(INFO) << "Release intermediate data blobs";
      }
      for (int i = 0; i < layer_info.imbs_to_release_bw.size(); i++) {
        ImbInfo& imb_info = layer_info.imbs_to_release_bw[i];
        CHECK_LT(i, layer_handles.imbs_to_release_bw.size());
        int handle = layer_handles.imbs_to_release_bw[i];
        if (print_) {
          LOG(INFO) << "Release data " << imb_info.global_imb_id;
        }
        shared_ptr<Blob<float> >& imb = imbs[imb_info.global_imb_id];
        imb->gpu_data();
          /* Make sure everything is copied to GPU memory */
        imb->set_gpu_data(NULL, true);
        ps_->postlocalaccess_batch(handle);
      }
      /* Release intermediate diff blobs */
      if (print_) {
        LOG(INFO) << "Release intermediate diff blobs";
      }
      for (int i = 0; i < layer_info.imb_diffs_to_release_bw.size(); i++) {
        ImbInfo& imb_info = layer_info.imb_diffs_to_release_bw[i];
        CHECK_LT(i, layer_handles.imb_diffs_to_release_bw.size());
        int handle = layer_handles.imb_diffs_to_release_bw[i];
        if (print_) {
          LOG(INFO) << "Release diff " << imb_info.global_imb_id;
        }
        shared_ptr<Blob<float> >& imb = imbs[imb_info.global_imb_id];
        imb->gpu_diff();
          /* Make sure everything is copied to GPU memory */
        imb->set_gpu_diff(NULL, true);
        ps_->postlocalaccess_batch(handle);
      }
#endif
      CUDA_CHECK(cudaStreamSynchronize(Caffe::cuda_stream()));
      if (!test) {
        layer_info.bw_write_time +=
            (tbb::tick_count::now() - tick_start).seconds();
      } else {
        layer_info.test_time +=
            (tbb::tick_count::now() - tick_start).seconds();
      }

      if (layer_info.param_infos.size()) {
        // LOG(INFO) << "Finish writing";
        tick_start = tbb::tick_count::now();
        for (int param_id = 0;
            param_id < layer_info.param_infos.size(); param_id++) {
          int global_param_id =
              layer_info.param_infos[param_id].global_param_id;
          if (!test) {
            /* Adjust gradient */
            float rate = GetLearningRate();
            // Normalize(global_param_id);
            Regularize(global_param_id);
            // LOG(INFO) << "ComputeUpdateValue";
            ComputeUpdateValue(global_param_id, rate);
            CUDA_CHECK(cudaStreamSynchronize(Caffe::cuda_stream()));
          }
          shared_ptr<Blob<float> >& param = layer->blobs()[param_id];
          param->gpu_diff();
          if (print_) {
            float param_dot;
            caffe_gpu_dot<float>(param->count(), param->gpu_diff(), param->gpu_diff(), &param_dot);
            LOG(INFO) << "Param #" << global_param_id << ", diff dot = " << param_dot;
          }
            /* Make sure everything is copied to GPU memory */
          param->set_gpu_diff(NULL, true);
        }
        if (!test) {
          layer_info.bw_compute_time +=
              (tbb::tick_count::now() - tick_start).seconds();
        } else {
          layer_info.test_time +=
              (tbb::tick_count::now() - tick_start).seconds();
        }

        tick_start = tbb::tick_count::now();
        /* Apply updates to PS */
        ps_->inc_batch(layer_handles.write_handle);
        /* Release read buffers */
        if (print_) {
          LOG(INFO) << "Release read buffers";
        }
        for (int param_id = 0;
            param_id < layer_info.param_infos.size(); param_id++) {
          shared_ptr<Blob<float> >& param = layer->blobs()[param_id];
          param->set_gpu_data(NULL, true);
        }
        ps_->postread_batch(layer_handles.bw_postread_handle);
        /* Release local updates history */
        for (int param_id = 0;
            param_id < layer_info.param_infos.size(); param_id++) {
          int global_param_id =
              layer_info.param_infos[param_id].global_param_id;
          history_[global_param_id]->gpu_data();
            /* Make sure everything is copied to GPU memory */
          history_[global_param_id]->set_gpu_data(NULL, true);
        }
        ps_->postlocalaccess_batch(layer_handles.history_postaccess_handle);
        CUDA_CHECK(cudaStreamSynchronize(Caffe::cuda_stream()));
        if (!test) {
          layer_info.bw_write_time +=
              (tbb::tick_count::now() - tick_start).seconds();
        } else {
          layer_info.test_time +=
              (tbb::tick_count::now() - tick_start).seconds();
        }
      }
    }
  }
  ps_->iterate();
  loss /= ps_config_.batches_per_clock;
  return loss;
}

template <typename Dtype>
void Solver<Dtype>::InitSnapshot() {
  InitNetParameterSnapshot();
  InitSolverStateSnapshot();
}

template <typename Dtype>
void Solver<Dtype>::InitNetParameterSnapshot() {
  /* Init snapshot protobuf for model parameters.
   * We will keep using this protobuf structure in future snapshots. */
  /* I just call the Net::ToProto() function,
   * and I don't need the Net::ToProto() function to
   * write blob data in this template protobuf. */
  bool write_diff = false;
  bool write_data = false;
  this->net_->ToProto(&snapshot_net_param_protobuf_, write_diff, write_data);
}

template <typename Dtype>
void SGDSolver<Dtype>::InitSolverStateSnapshot() {
  /* Init snapshot protobuf for solver states.
   * We will keep using this protobuf structure in future snapshots. */
  this->snapshot_solver_state_protobuf_.clear_history();
  for (int i = 0; i < history_.size(); ++i) {
    this->snapshot_solver_state_protobuf_.add_history();
  }
}

template <>
void Solver<double>::InitPs() {
  CHECK(0);
}

template <>
void SGDSolver<double>::InitPsValues() {
  CHECK(0);
}

template <>
double SGDSolver<double>::ForwardBackwardUsingPs(
    const vector<Blob<double>* > & bottom,
    const shared_ptr<Net<double> >& net, bool test, bool do_snapshot) {
  CHECK(0);
  return 0;
}

template <typename Dtype>
void Solver<Dtype>::Step(int iters) {
  vector<Blob<Dtype>*> bottom_vec;
  const int start_iter = iter_;
  const int stop_iter = iter_ + iters;
  int average_loss = this->param_.average_loss();
  losses_.clear();
  smoothed_loss_ = 0;

<<<<<<< HEAD
  InitPsValues();
  InitSnapshot();

  double write_snapshot_time = 0.0;
  tbb::tick_count tick_start = tbb::tick_count::now();

  while (iter_ < (stop_iter + 1)) {
    /* We iterate iter_ to (stop_iter + 1),
     * because we need one more iteration to do testing and snapshotting. */
    const bool do_test =
        param_.test_interval() && iter_ % param_.test_interval() == 0
            && (iter_ > 0 || param_.test_initialization());
    const bool display = param_.display() && iter_ % param_.display() == 0;
    const bool do_snapshot = iter_ != start_iter
        && param_.snapshot() && iter_ % param_.snapshot() == 0;
    const bool print_ps_info = iter_ != start_iter
        && (iter_ % 1000 == 0 || iter_ == stop_iter);

    if (print_ps_info) {
      double total_time = (tbb::tick_count::now() - tick_start).seconds();
      double read_time = 0;
      double write_time = 0;
      double compute_time = 0;
      double test_time = 0;
      double snapshot_time = 0;
      for (int i = 0; i < layer_infos_.size(); i++) {
        read_time += layer_infos_[i].fw_read_time;
        read_time += layer_infos_[i].bw_read_time;
        write_time += layer_infos_[i].fw_write_time;
        write_time += layer_infos_[i].bw_write_time;
        compute_time += layer_infos_[i].fw_compute_time;
        compute_time += layer_infos_[i].bw_compute_time;
        test_time += layer_infos_[i].test_time;
        snapshot_time += layer_infos_[i].snapshot_model_time;
        snapshot_time += layer_infos_[i].snapshot_solverstate_time;
      }
      snapshot_time += write_snapshot_time;
      LOG(INFO) << "Read PS time: " << read_time;
      LOG(INFO) << "Write PS time: " << write_time;
      LOG(INFO) << "Compute time: " << compute_time;
      LOG(INFO) << "Test time: " << test_time;
      LOG(INFO) << "Snapshot time: " << snapshot_time;
      // LOG(INFO) << "Compute time: " << total_time - read_time;
      LOG(INFO) << "Total time: " << total_time;
      LOG(INFO) << "Per layer forwardbackward times:";
      for (int i = 0; i < layer_infos_.size(); i++) {
        cerr << i << "," << layer_infos_[i].fw_read_time
             << "," << layer_infos_[i].fw_compute_time
             << "," << layer_infos_[i].fw_write_time
             << endl;
      }
      for (int i = layer_infos_.size() - 1; i >= 0; i--) {
        cerr << i << "," << layer_infos_[i].bw_read_time
             << "," << layer_infos_[i].bw_compute_time
             << "," << layer_infos_[i].bw_write_time
             << endl;
      }
    }

    if (do_test) {
      TestAll();
    }
=======
  while (iter_ < stop_iter) {
    // zero-init the params
    net_->ClearParamDiffs();
    if (param_.test_interval() && iter_ % param_.test_interval() == 0
        && (iter_ > 0 || param_.test_initialization())
        && Caffe::root_solver()) {
      TestAll();
      if (requested_early_exit_) {
        // Break out of the while loop because stop was requested while testing.
        break;
      }
    }

    for (int i = 0; i < callbacks_.size(); ++i) {
      callbacks_[i]->on_start();
    }
    const bool display = param_.display() && iter_ % param_.display() == 0;
    net_->set_debug_info(display && param_.debug_info());
>>>>>>> 4541f890
    // accumulate the loss and gradient
    Dtype loss = 0;
    CHECK_EQ(param_.iter_size(), 1);
    bool test = false;
    loss = ForwardBackwardUsingPs(bottom_vec, this->net_, test, do_snapshot);
    CUDA_CHECK(cudaStreamSynchronize(Caffe::cuda_stream()));
    // average the loss across iterations for smoothed reporting
    UpdateSmoothedLoss(loss, start_iter, average_loss);
    if (display) {
<<<<<<< HEAD
      LOG(INFO) << "Iteration " << iter_ << ", loss = " << smoothed_loss
          << " worker" << ps_config_.worker_id;
=======
      LOG_IF(INFO, Caffe::root_solver()) << "Iteration " << iter_
          << ", loss = " << smoothed_loss_;
>>>>>>> 4541f890
      const vector<Blob<Dtype>*>& result = net_->output_blobs();
      int score_index = 0;
      for (int j = 0; j < result.size(); ++j) {
        const Dtype* result_vec = result[j]->cpu_data();
        const string& output_name =
            net_->blob_names()[net_->output_blob_indices()[j]];
        const Dtype loss_weight =
            net_->blob_loss_weights()[net_->output_blob_indices()[j]];
        for (int k = 0; k < result[j]->count(); ++k) {
          ostringstream loss_msg_stream;
          if (loss_weight) {
            loss_msg_stream << " (* " << loss_weight
                            << " = " << loss_weight * result_vec[k] << " loss)";
          }
          LOG_IF(INFO, Caffe::root_solver()) << "    Train net output #"
              << score_index++ << ": " << output_name << " = "
              << result_vec[k] << loss_msg_stream.str();
        }
      }
    }
<<<<<<< HEAD

    /* Write snapshot files */
    if (do_snapshot) {
      tbb::tick_count snapshot_start = tbb::tick_count::now();
      Snapshot();
      write_snapshot_time +=
          (tbb::tick_count::now() - snapshot_start).seconds();
    }
=======
    for (int i = 0; i < callbacks_.size(); ++i) {
      callbacks_[i]->on_gradients_ready();
    }
    ApplyUpdate();
>>>>>>> 4541f890

    // Increment the internal iter_ counter -- its value should always indicate
    // the number of times the weights have been updated.
    ++iter_;
<<<<<<< HEAD
  }
  if (!ps_config_.no_ps) {
    string json_stats = ps_->json_stats();
    cerr << json_stats << endl;
=======

    SolverAction::Enum request = GetRequestedAction();

    // Save a snapshot if needed.
    if ((param_.snapshot()
         && iter_ % param_.snapshot() == 0
         && Caffe::root_solver()) ||
         (request == SolverAction::SNAPSHOT)) {
      Snapshot();
    }
    if (SolverAction::STOP == request) {
      requested_early_exit_ = true;
      // Break out of training loop.
      break;
    }
>>>>>>> 4541f890
  }
}

template <typename Dtype>
void Solver<Dtype>::Solve(const char* resume_file) {
  CHECK(Caffe::root_solver());
  LOG(INFO) << "Solving " << net_->name();
  LOG(INFO) << "Learning Rate Policy: " << param_.lr_policy();

  // Initialize to false every time we start solving.
  requested_early_exit_ = false;

  if (resume_file) {
    LOG(INFO) << "Restoring previous solver status from " << resume_file;
    Restore(resume_file);
  }

  // For a network that is trained by the solver, no bottom or top vecs
  // should be given, and we will just provide dummy vecs.
  int start_iter = iter_;
  Step(param_.max_iter() - iter_);
  // If we haven't already, save a snapshot after optimization, unless
  // overridden by setting snapshot_after_train := false
  if (param_.snapshot_after_train()
      && (!param_.snapshot() || iter_ % param_.snapshot() != 0)) {
    Snapshot();
  }
  if (requested_early_exit_) {
    LOG(INFO) << "Optimization stopped early.";
    return;
  }
  // After the optimization is done, run an additional train and test pass to
  // display the train and test loss/outputs if appropriate (based on the
  // display and test_interval settings, respectively).  Unlike in the rest of
  // training, for the train net we only run a forward pass as we've already
  // updated the parameters "max_iter" times -- this final pass is only done to
  // display the loss, which is computed in the forward pass.
<<<<<<< HEAD
  // if (param_.display() && iter_ % param_.display() == 0) {
    // Dtype loss;
    // net_->ForwardPrefilled(&loss);
    // LOG(INFO) << "Iteration " << iter_ << ", loss = " << loss;
  // }
  // if (param_.test_interval() && iter_ % param_.test_interval() == 0) {
    // TestAll();
  // }
=======
  if (param_.display() && iter_ % param_.display() == 0) {
    int average_loss = this->param_.average_loss();
    Dtype loss;
    net_->ForwardPrefilled(&loss);

    UpdateSmoothedLoss(loss, start_iter, average_loss);

    LOG(INFO) << "Iteration " << iter_ << ", loss = " << smoothed_loss_;
  }
  if (param_.test_interval() && iter_ % param_.test_interval() == 0) {
    TestAll();
  }
>>>>>>> 4541f890
  LOG(INFO) << "Optimization Done.";
}

template <typename Dtype>
void Solver<Dtype>::TestAll() {
<<<<<<< HEAD
  LOG(INFO) << "test_nets_.size() = " << test_nets_.size();
  for (int test_net_id = 0; test_net_id < test_nets_.size(); ++test_net_id) {
=======
  for (int test_net_id = 0;
       test_net_id < test_nets_.size() && !requested_early_exit_;
       ++test_net_id) {
>>>>>>> 4541f890
    Test(test_net_id);
  }
}

template <typename Dtype>
void Solver<Dtype>::Test(const int test_net_id) {
  CHECK(Caffe::root_solver());
  LOG(INFO) << "Iteration " << iter_
            << ", Testing net (#" << test_net_id << ")";
  CHECK_NOTNULL(test_nets_[test_net_id].get())->
      ShareTrainedLayersWith(net_.get());
  vector<Dtype> test_score;
  vector<int> test_score_output_id;
  vector<Blob<Dtype>*> bottom_vec;
  const shared_ptr<Net<Dtype> >& test_net = test_nets_[test_net_id];
  Dtype loss = 0;
  for (int i = 0; i < param_.test_iter(test_net_id); ++i) {
<<<<<<< HEAD
    bool test = true;
    bool do_snapshot = false;
    Dtype iter_loss =
        ForwardBackwardUsingPs(bottom_vec, test_net, test, do_snapshot);
    const vector<Blob<Dtype>*>& result = test_net->net_output_blobs_;
=======
    SolverAction::Enum request = GetRequestedAction();
    // Check to see if stoppage of testing/training has been requested.
    while (request != SolverAction::NONE) {
        if (SolverAction::SNAPSHOT == request) {
          Snapshot();
        } else if (SolverAction::STOP == request) {
          requested_early_exit_ = true;
        }
        request = GetRequestedAction();
    }
    if (requested_early_exit_) {
      // break out of test loop.
      break;
    }

    Dtype iter_loss;
    const vector<Blob<Dtype>*>& result =
        test_net->Forward(bottom_vec, &iter_loss);
>>>>>>> 4541f890
    if (param_.test_compute_loss()) {
      loss += iter_loss;
    }
    if (i == 0) {
      for (int j = 0; j < result.size(); ++j) {
        const Dtype* result_vec = result[j]->cpu_data();
        for (int k = 0; k < result[j]->count(); ++k) {
          test_score.push_back(result_vec[k]);
          test_score_output_id.push_back(j);
        }
      }
    } else {
      int idx = 0;
      for (int j = 0; j < result.size(); ++j) {
        const Dtype* result_vec = result[j]->cpu_data();
        for (int k = 0; k < result[j]->count(); ++k) {
          test_score[idx++] += result_vec[k];
        }
      }
    }
  }
  if (requested_early_exit_) {
    LOG(INFO)     << "Test interrupted.";
    return;
  }
  if (param_.test_compute_loss()) {
    loss /= param_.test_iter(test_net_id);
    LOG(INFO) << "Test loss: " << loss;
  }
  for (int i = 0; i < test_score.size(); ++i) {
    const int output_blob_index =
        test_net->output_blob_indices()[test_score_output_id[i]];
    const string& output_name = test_net->blob_names()[output_blob_index];
    const Dtype loss_weight = test_net->blob_loss_weights()[output_blob_index];
    ostringstream loss_msg_stream;
    const Dtype mean_score = test_score[i] / param_.test_iter(test_net_id);
    if (loss_weight) {
      loss_msg_stream << " (* " << loss_weight
                      << " = " << loss_weight * mean_score << " loss)";
    }
    LOG(INFO) << "    Test net output #" << i << ": " << output_name << " = "
              << mean_score << loss_msg_stream.str();
  }
}

template <typename Dtype>
void Solver<Dtype>::Snapshot() {
<<<<<<< HEAD
  string filename(param_.snapshot_prefix());
  string model_filename, snapshot_filename;
  const int kBufferSize = 20;
  char iter_str_buffer[kBufferSize];
  snprintf(iter_str_buffer, kBufferSize, "_iter_%d", iter_);
  filename += iter_str_buffer;
  /* Snapshot model parameters */
  NetParameter& net_param = snapshot_net_param_protobuf_;
  model_filename = (boost::format("%s.caffemodel") % filename).str();
  if (ps_config_.worker_id == 0) {
    /* Only worker-0 snapshots model, because we assume we will only do BSP */
    LOG(INFO) << "Snapshotting model to " << model_filename;
    WriteProtoToBinaryFile(net_param, model_filename.c_str());
  }
  /* Snapshot solver states */
  SolverState& state = snapshot_solver_state_protobuf_;
  state.set_iter(iter_);
  state.set_learned_net(model_filename);
  state.set_current_step(current_step_);
  snapshot_filename = (boost::format("%s.solverstate.%i")
      % filename % ps_config_.worker_id).str();
  LOG(INFO) << "Snapshotting solver state to " << snapshot_filename;
  WriteProtoToBinaryFile(state, snapshot_filename.c_str());
}

template <typename Dtype>
void Solver<Dtype>::Restore(const char* snapshot_name) {
  SolverState state;
  NetParameter net_param;
  string state_filename = (boost::format("%s.solverstate.%i")
      % snapshot_name % ps_config_.worker_id).str();
  ReadProtoFromBinaryFile(state_filename, &state);
  if (state.has_learned_net()) {
    string model_filename = (boost::format("%s.caffemodel")
        % snapshot_name).str();
    ReadNetParamsFromBinaryFileOrDie(model_filename.c_str(), &net_param);
    net_->CopyTrainedLayersFrom(net_param);
  }
  iter_ = state.iter();
  current_step_ = state.current_step();
  RestoreSolverState(state);
}


// Return the current learning rate. The currently implemented learning rate
// policies are as follows:
//    - fixed: always return base_lr.
//    - step: return base_lr * gamma ^ (floor(iter / step))
//    - exp: return base_lr * gamma ^ iter
//    - inv: return base_lr * (1 + gamma * iter) ^ (- power)
//    - multistep: similar to step but it allows non uniform steps defined by
//      stepvalue
//    - poly: the effective learning rate follows a polynomial decay, to be
//      zero by the max_iter. return base_lr (1 - iter/max_iter) ^ (power)
//    - sigmoid: the effective learning rate follows a sigmod decay
//      return base_lr ( 1/(1 + exp(-gamma * (iter - stepsize))))
//
// where base_lr, max_iter, gamma, step, stepvalue and power are defined
// in the solver parameter protocol buffer, and iter is the current iteration.
template <typename Dtype>
Dtype SGDSolver<Dtype>::GetLearningRate() {
  Dtype rate;
  const string& lr_policy = this->param_.lr_policy();
  if (lr_policy == "fixed") {
    rate = this->param_.base_lr();
  } else if (lr_policy == "step") {
    this->current_step_ = this->iter_ / this->param_.stepsize();
    rate = this->param_.base_lr() *
        pow(this->param_.gamma(), this->current_step_);
  } else if (lr_policy == "exp") {
    rate = this->param_.base_lr() * pow(this->param_.gamma(), this->iter_);
  } else if (lr_policy == "inv") {
    rate = this->param_.base_lr() *
        pow(Dtype(1) + this->param_.gamma() * this->iter_,
            - this->param_.power());
  } else if (lr_policy == "multistep") {
    if (this->current_step_ < this->param_.stepvalue_size() &&
          this->iter_ >= this->param_.stepvalue(this->current_step_)) {
      this->current_step_++;
      LOG(INFO) << "MultiStep Status: Iteration " <<
      this->iter_ << ", step = " << this->current_step_;
    }
    rate = this->param_.base_lr() *
        pow(this->param_.gamma(), this->current_step_);
  } else if (lr_policy == "poly") {
    rate = this->param_.base_lr() * pow(Dtype(1.) -
        (Dtype(this->iter_) / Dtype(this->param_.max_iter())),
        this->param_.power());
  } else if (lr_policy == "sigmoid") {
    rate = this->param_.base_lr() * (Dtype(1.) /
        (Dtype(1.) + exp(-this->param_.gamma() * (Dtype(this->iter_) -
          Dtype(this->param_.stepsize())))));
  } else {
    LOG(FATAL) << "Unknown learning rate policy: " << lr_policy;
  }
  return rate;
}

template <typename Dtype>
void SGDSolver<Dtype>::PreSolve() {
  // Initialize the history
  const vector<shared_ptr<Blob<Dtype> > >& net_params = this->net_->params();
  history_.clear();
  update_.clear();
  temp_.clear();
  for (int i = 0; i < net_params.size(); ++i) {
    const vector<int>& shape = net_params[i]->shape();
    /* Cui: TODO: do we really need these? */
    history_.push_back(shared_ptr<Blob<Dtype> >(new Blob<Dtype>(shape)));
    update_.push_back(shared_ptr<Blob<Dtype> >(new Blob<Dtype>(shape)));
    temp_.push_back(shared_ptr<Blob<Dtype> >(new Blob<Dtype>(shape)));
  }
  /* I assume the values will be zerofied on allocation (in SyncedMemory)*/
}

template <typename Dtype>
void SGDSolver<Dtype>::ClipGradients() {
  const Dtype clip_gradients = this->param_.clip_gradients();
  if (clip_gradients < 0) { return; }
  const vector<shared_ptr<Blob<Dtype> > >& net_params = this->net_->params();
  Dtype sumsq_diff = 0;
  for (int i = 0; i < net_params.size(); ++i) {
    if (this->net_->param_owners()[i] < 0) {
      sumsq_diff += net_params[i]->sumsq_diff();
    }
  }
  const Dtype l2norm_diff = std::sqrt(sumsq_diff);
  if (l2norm_diff > clip_gradients) {
    Dtype scale_factor = clip_gradients / l2norm_diff;
    LOG(INFO) << "Gradient clipping: scaling down gradients (L2 norm "
        << l2norm_diff << " > " << clip_gradients << ") "
        << "by scale factor " << scale_factor;
    for (int i = 0; i < net_params.size(); ++i) {
      if (this->net_->param_owners()[i] < 0) {
        net_params[i]->scale_diff(scale_factor);
      }
    }
  }
}

template <typename Dtype>
void SGDSolver<Dtype>::ApplyUpdate() {
  Dtype rate = GetLearningRate();
  // if (!this->ps_config_.no_ps) {
    // /* Cui: now we have more workers */
    // rate /= this->ps_config_.num_workers;
  // }

  if (this->param_.display() && this->iter_ % this->param_.display() == 0) {
    LOG(INFO) << "Iteration " << this->iter_ << ", lr = " << rate;
  }
  ClipGradients();
  for (int param_id = 0; param_id < this->net_->params().size(); ++param_id) {
    Normalize(param_id);
    Regularize(param_id);
    ComputeUpdateValue(param_id, rate);
  }
  if (this->ps_config_.no_ps) {
    this->net_->Update();
  }
}

template <typename Dtype>
void SGDSolver<Dtype>::Normalize(int param_id) {
  if (this->param_.iter_size() == 1) { return; }
  // Scale gradient to counterbalance accumulation.
  const vector<shared_ptr<Blob<Dtype> > >& net_params = this->net_->params();
  const Dtype accum_normalization = Dtype(1.) / this->param_.iter_size();
  switch (Caffe::mode()) {
  case Caffe::CPU: {
    caffe_scal(net_params[param_id]->count(), accum_normalization,
        net_params[param_id]->mutable_cpu_diff());
=======
  CHECK(Caffe::root_solver());
  string model_filename;
  switch (param_.snapshot_format()) {
  case caffe::SolverParameter_SnapshotFormat_BINARYPROTO:
    model_filename = SnapshotToBinaryProto();
>>>>>>> 4541f890
    break;
  case caffe::SolverParameter_SnapshotFormat_HDF5:
    model_filename = SnapshotToHDF5();
    break;
  default:
    LOG(FATAL) << "Unsupported snapshot format.";
  }

  SnapshotSolverState(model_filename);
}

template <typename Dtype>
<<<<<<< HEAD
void SGDSolver<Dtype>::Regularize(int param_id) {
  const vector<shared_ptr<Blob<Dtype> > >& net_params = this->net_->params();
  const vector<float>& net_params_weight_decay =
      this->net_->params_weight_decay();
  Dtype weight_decay = this->param_.weight_decay();
  string regularization_type = this->param_.regularization_type();
  Dtype local_decay = weight_decay * net_params_weight_decay[param_id];
  switch (Caffe::mode()) {
  case Caffe::CPU: {
    if (local_decay) {
      if (regularization_type == "L2") {
        // add weight decay
        caffe_axpy(net_params[param_id]->count(),
            local_decay,
            net_params[param_id]->cpu_data(),
            net_params[param_id]->mutable_cpu_diff());
      } else if (regularization_type == "L1") {
        caffe_cpu_sign(net_params[param_id]->count(),
            net_params[param_id]->cpu_data(),
            temp_[param_id]->mutable_cpu_data());
        caffe_axpy(net_params[param_id]->count(),
            local_decay,
            temp_[param_id]->cpu_data(),
            net_params[param_id]->mutable_cpu_diff());
      } else {
        LOG(FATAL) << "Unknown regularization type: " << regularization_type;
      }
    }
    break;
  }
  case Caffe::GPU: {
#ifndef CPU_ONLY
    if (local_decay) {
      if (regularization_type == "L2") {
        // add weight decay
        caffe_gpu_axpy(net_params[param_id]->count(),
            local_decay,
            net_params[param_id]->gpu_data(),
            net_params[param_id]->mutable_gpu_diff());
      } else if (regularization_type == "L1") {
        CHECK(0);
        caffe_gpu_sign(net_params[param_id]->count(),
            net_params[param_id]->gpu_data(),
            temp_[param_id]->mutable_gpu_data());
        caffe_gpu_axpy(net_params[param_id]->count(),
            local_decay,
            temp_[param_id]->gpu_data(),
            net_params[param_id]->mutable_gpu_diff());
      } else {
        LOG(FATAL) << "Unknown regularization type: " << regularization_type;
      }
=======
void Solver<Dtype>::CheckSnapshotWritePermissions() {
  if (Caffe::root_solver() && param_.snapshot()) {
    CHECK(param_.has_snapshot_prefix())
        << "In solver params, snapshot is specified but snapshot_prefix is not";
    string probe_filename = SnapshotFilename(".tempfile");
    std::ofstream probe_ofs(probe_filename.c_str());
    if (probe_ofs.good()) {
      probe_ofs.close();
      std::remove(probe_filename.c_str());
    } else {
      LOG(FATAL) << "Cannot write to snapshot prefix '"
          << param_.snapshot_prefix() << "'.  Make sure "
          << "that the directory exists and is writeable.";
>>>>>>> 4541f890
    }
  }
}

template <typename Dtype>
<<<<<<< HEAD
void SGDSolver<Dtype>::ComputeUpdateValue(int param_id, Dtype rate) {
  const vector<shared_ptr<Blob<Dtype> > >& net_params = this->net_->params();
  const vector<float>& net_params_lr = this->net_->params_lr();
  Dtype momentum = this->param_.momentum();
  // Cui: I made the local learning rate negative, so that the updates will be
  // added to the parameter data instead of subtracted
  // Dtype local_rate = rate * net_params_lr[param_id];
  Dtype local_rate = -rate * net_params_lr[param_id];
  // Compute the update to history, then copy it to the parameter diff.
  switch (Caffe::mode()) {
  case Caffe::CPU: {
    caffe_cpu_axpby(net_params[param_id]->count(), local_rate,
              net_params[param_id]->cpu_diff(), momentum,
              history_[param_id]->mutable_cpu_data());
    caffe_copy(net_params[param_id]->count(),
        history_[param_id]->cpu_data(),
        net_params[param_id]->mutable_cpu_diff());
    break;
  }
  case Caffe::GPU: {
#ifndef CPU_ONLY
    caffe_gpu_axpby(net_params[param_id]->count(), local_rate,
              net_params[param_id]->gpu_diff(), momentum,
              history_[param_id]->mutable_gpu_data());
    caffe_copy(net_params[param_id]->count(),
        history_[param_id]->gpu_data(),
        net_params[param_id]->mutable_gpu_diff());
#else
    NO_GPU;
#endif
    break;
  }
  default:
    LOG(FATAL) << "Unknown caffe mode: " << Caffe::mode();
  }
=======
string Solver<Dtype>::SnapshotFilename(const string extension) {
  return param_.snapshot_prefix() + "_iter_" + caffe::format_int(iter_)
    + extension;
>>>>>>> 4541f890
}

template <typename Dtype>
string Solver<Dtype>::SnapshotToBinaryProto() {
  string model_filename = SnapshotFilename(".caffemodel");
  LOG(INFO) << "Snapshotting to binary proto file " << model_filename;
  NetParameter net_param;
  net_->ToProto(&net_param, param_.snapshot_diff());
  WriteProtoToBinaryFile(net_param, model_filename);
  return model_filename;
}

template <typename Dtype>
string Solver<Dtype>::SnapshotToHDF5() {
  string model_filename = SnapshotFilename(".caffemodel.h5");
  LOG(INFO) << "Snapshotting to HDF5 file " << model_filename;
  net_->ToHDF5(model_filename, param_.snapshot_diff());
  return model_filename;
}

template <typename Dtype>
void Solver<Dtype>::Restore(const char* state_file) {
  CHECK(Caffe::root_solver());
  string state_filename(state_file);
  if (state_filename.size() >= 3 &&
      state_filename.compare(state_filename.size() - 3, 3, ".h5") == 0) {
    RestoreSolverStateFromHDF5(state_filename);
  } else {
    RestoreSolverStateFromBinaryProto(state_filename);
  }
}

template <typename Dtype>
void Solver<Dtype>::UpdateSmoothedLoss(Dtype loss, int start_iter,
    int average_loss) {
  if (losses_.size() < average_loss) {
    losses_.push_back(loss);
    int size = losses_.size();
    smoothed_loss_ = (smoothed_loss_ * (size - 1) + loss) / size;
  } else {
    int idx = (iter_ - start_iter) % average_loss;
    smoothed_loss_ += (loss - losses_[idx]) / average_loss;
    losses_[idx] = loss;
  }
}

INSTANTIATE_CLASS(Solver);

}  // namespace caffe<|MERGE_RESOLUTION|>--- conflicted
+++ resolved
@@ -1,9 +1,9 @@
 #include <cstdio>
 
+#include <algorithm>
 #include <string>
 #include <vector>
 
-<<<<<<< HEAD
 #include <boost/make_shared.hpp>
 #include <boost/format.hpp>
 
@@ -11,12 +11,10 @@
 
 #include "caffe/net.hpp"
 #include "caffe/proto/caffe.pb.h"
-=======
->>>>>>> 4541f890
 #include "caffe/solver.hpp"
-#include "caffe/util/format.hpp"
 #include "caffe/util/hdf5.hpp"
 #include "caffe/util/io.hpp"
+#include "caffe/util/math_functions.hpp"
 #include "caffe/util/upgrade_proto.hpp"
 
 using std::cout;
@@ -43,14 +41,16 @@
 }
 
 template <typename Dtype>
-<<<<<<< HEAD
-Solver<Dtype>::Solver(const SolverParameter& param, const PsConfig& ps_config)
-    : ps_config_(ps_config), net_() {
-=======
 Solver<Dtype>::Solver(const SolverParameter& param, const Solver* root_solver)
     : net_(), callbacks_(), root_solver_(root_solver),
       requested_early_exit_(false) {
->>>>>>> 4541f890
+  Init(param);
+}
+
+template <typename Dtype>
+Solver<Dtype>::Solver(const SolverParameter& param, const PsConfig& ps_config)
+    : ps_config_(ps_config), net_(), callbacks_(), root_solver_(NULL),
+      requested_early_exit_(false) {
   Init(param);
 }
 
@@ -65,22 +65,17 @@
 
 template <typename Dtype>
 void Solver<Dtype>::Init(const SolverParameter& param) {
-  CHECK(Caffe::root_solver() || root_solver_)
-      << "root_solver_ needs to be set for all non-root solvers";
-  LOG_IF(INFO, Caffe::root_solver()) << "Initializing solver from parameters: "
-    << std::endl << param.DebugString();
+  LOG(INFO) << "Initializing solver from parameters: " << std::endl
+            << param.DebugString();
   param_ = param;
   CHECK_GE(param_.average_loss(), 1) << "average_loss should be non-negative.";
-  CheckSnapshotWritePermissions();
-  if (Caffe::root_solver() && param_.random_seed() >= 0) {
+  if (param_.random_seed() >= 0) {
     Caffe::set_random_seed(param_.random_seed());
   }
   // Scaffolding code
   InitTrainNet();
-  if (Caffe::root_solver()) {
-    InitTestNets();
-    LOG(INFO) << "Solver scaffolding done.";
-  }
+  InitTestNets();
+  LOG(INFO) << "Solver scaffolding done.";
   iter_ = 0;
   current_step_ = 0;
 
@@ -99,22 +94,19 @@
       << "one of these fields specifying a train_net: " << field_names;
   NetParameter net_param;
   if (param_.has_train_net_param()) {
-    LOG_IF(INFO, Caffe::root_solver())
-        << "Creating training net specified in train_net_param.";
+    LOG(INFO) << "Creating training net specified in train_net_param.";
     net_param.CopyFrom(param_.train_net_param());
   } else if (param_.has_train_net()) {
-    LOG_IF(INFO, Caffe::root_solver())
-        << "Creating training net from train_net file: " << param_.train_net();
+    LOG(INFO) << "Creating training net from train_net file: "
+              << param_.train_net();
     ReadNetParamsFromTextFileOrDie(param_.train_net(), &net_param);
   }
   if (param_.has_net_param()) {
-    LOG_IF(INFO, Caffe::root_solver())
-        << "Creating training net specified in net_param.";
+    LOG(INFO) << "Creating training net specified in net_param.";
     net_param.CopyFrom(param_.net_param());
   }
   if (param_.has_net()) {
-    LOG_IF(INFO, Caffe::root_solver())
-        << "Creating training net from net file: " << param_.net();
+    LOG(INFO) << "Creating training net from net file: " << param_.net();
     ReadNetParamsFromTextFileOrDie(param_.net(), &net_param);
   }
   // Set the correct NetState.  We start with the solver defaults (lowest
@@ -126,16 +118,11 @@
   net_state.MergeFrom(net_param.state());
   net_state.MergeFrom(param_.train_state());
   net_param.mutable_state()->CopyFrom(net_state);
-  if (Caffe::root_solver()) {
-    net_.reset(new Net<Dtype>(net_param));
-  } else {
-    net_.reset(new Net<Dtype>(net_param, root_solver_->net_.get()));
-  }
+  net_.reset(new Net<Dtype>(net_param));
 }
 
 template <typename Dtype>
 void Solver<Dtype>::InitTestNets() {
-  CHECK(Caffe::root_solver());
   const bool has_net_param = param_.has_net_param();
   const bool has_net_file = param_.has_net();
   const int num_generic_nets = has_net_param + has_net_file;
@@ -205,12 +192,7 @@
     net_params[i].mutable_state()->CopyFrom(net_state);
     LOG(INFO)
         << "Creating test net (#" << i << ") specified by " << sources[i];
-    if (Caffe::root_solver()) {
-      test_nets_[i].reset(new Net<Dtype>(net_params[i]));
-    } else {
-      test_nets_[i].reset(new Net<Dtype>(net_params[i],
-          root_solver_->test_nets_[i].get()));
-    }
+    test_nets_[i].reset(new Net<Dtype>(net_params[i]));
     test_nets_[i]->set_debug_info(param_.debug_info());
   }
 }
@@ -493,19 +475,13 @@
     vector<ImbInfo>& imbs_to_access = layer_info.imbs_to_access_fw;
     vector<ImbInfo>& imb_diffs_to_access = layer_info.imb_diffs_to_access_fw;
     for (IntSet::iterator i = imbs_used.begin(); i != imbs_used.end(); i++) {
-      int imb_id = i->first;
-      if (imb_id == 6) {
-        LOG(INFO) << "See imb #6";
-      }
+      int imb_id = i->first;\
       if (!imb_data_infos_[imb_id].data_in_mem) {
         imb_data_infos_[imb_id].data_in_mem = true;
         ImbInfo imb_info;
         imb_info.global_imb_id = imb_id;
         imb_info.fetch = i->second.fetch;
-        imbs_to_access.push_back(imb_info);
-        if (imb_id == 6) {
-          LOG(INFO) << "Access imb #6";
-        }
+        imbs_to_access.push_back(imb_info);\
       }
     }
     for (IntSet::iterator i = imb_diffs_used.begin();
@@ -1675,10 +1651,9 @@
   const int start_iter = iter_;
   const int stop_iter = iter_ + iters;
   int average_loss = this->param_.average_loss();
-  losses_.clear();
-  smoothed_loss_ = 0;
-
-<<<<<<< HEAD
+  vector<Dtype> losses;
+  Dtype smoothed_loss = 0;
+
   InitPsValues();
   InitSnapshot();
 
@@ -1741,26 +1716,6 @@
     if (do_test) {
       TestAll();
     }
-=======
-  while (iter_ < stop_iter) {
-    // zero-init the params
-    net_->ClearParamDiffs();
-    if (param_.test_interval() && iter_ % param_.test_interval() == 0
-        && (iter_ > 0 || param_.test_initialization())
-        && Caffe::root_solver()) {
-      TestAll();
-      if (requested_early_exit_) {
-        // Break out of the while loop because stop was requested while testing.
-        break;
-      }
-    }
-
-    for (int i = 0; i < callbacks_.size(); ++i) {
-      callbacks_[i]->on_start();
-    }
-    const bool display = param_.display() && iter_ % param_.display() == 0;
-    net_->set_debug_info(display && param_.debug_info());
->>>>>>> 4541f890
     // accumulate the loss and gradient
     Dtype loss = 0;
     CHECK_EQ(param_.iter_size(), 1);
@@ -1768,15 +1723,18 @@
     loss = ForwardBackwardUsingPs(bottom_vec, this->net_, test, do_snapshot);
     CUDA_CHECK(cudaStreamSynchronize(Caffe::cuda_stream()));
     // average the loss across iterations for smoothed reporting
-    UpdateSmoothedLoss(loss, start_iter, average_loss);
+    if (losses.size() < average_loss) {
+      losses.push_back(loss);
+      int size = losses.size();
+      smoothed_loss = (smoothed_loss * (size - 1) + loss) / size;
+    } else {
+      int idx = (iter_ - start_iter) % average_loss;
+      smoothed_loss += (loss - losses[idx]) / average_loss;
+      losses[idx] = loss;
+    }
     if (display) {
-<<<<<<< HEAD
       LOG(INFO) << "Iteration " << iter_ << ", loss = " << smoothed_loss
           << " worker" << ps_config_.worker_id;
-=======
-      LOG_IF(INFO, Caffe::root_solver()) << "Iteration " << iter_
-          << ", loss = " << smoothed_loss_;
->>>>>>> 4541f890
       const vector<Blob<Dtype>*>& result = net_->output_blobs();
       int score_index = 0;
       for (int j = 0; j < result.size(); ++j) {
@@ -1791,13 +1749,12 @@
             loss_msg_stream << " (* " << loss_weight
                             << " = " << loss_weight * result_vec[k] << " loss)";
           }
-          LOG_IF(INFO, Caffe::root_solver()) << "    Train net output #"
+          LOG(INFO) << "    Train net output #"
               << score_index++ << ": " << output_name << " = "
               << result_vec[k] << loss_msg_stream.str();
         }
       }
     }
-<<<<<<< HEAD
 
     /* Write snapshot files */
     if (do_snapshot) {
@@ -1806,49 +1763,21 @@
       write_snapshot_time +=
           (tbb::tick_count::now() - snapshot_start).seconds();
     }
-=======
-    for (int i = 0; i < callbacks_.size(); ++i) {
-      callbacks_[i]->on_gradients_ready();
-    }
-    ApplyUpdate();
->>>>>>> 4541f890
 
     // Increment the internal iter_ counter -- its value should always indicate
     // the number of times the weights have been updated.
     ++iter_;
-<<<<<<< HEAD
   }
   if (!ps_config_.no_ps) {
     string json_stats = ps_->json_stats();
     cerr << json_stats << endl;
-=======
-
-    SolverAction::Enum request = GetRequestedAction();
-
-    // Save a snapshot if needed.
-    if ((param_.snapshot()
-         && iter_ % param_.snapshot() == 0
-         && Caffe::root_solver()) ||
-         (request == SolverAction::SNAPSHOT)) {
-      Snapshot();
-    }
-    if (SolverAction::STOP == request) {
-      requested_early_exit_ = true;
-      // Break out of training loop.
-      break;
-    }
->>>>>>> 4541f890
   }
 }
 
 template <typename Dtype>
 void Solver<Dtype>::Solve(const char* resume_file) {
-  CHECK(Caffe::root_solver());
   LOG(INFO) << "Solving " << net_->name();
   LOG(INFO) << "Learning Rate Policy: " << param_.lr_policy();
-
-  // Initialize to false every time we start solving.
-  requested_early_exit_ = false;
 
   if (resume_file) {
     LOG(INFO) << "Restoring previous solver status from " << resume_file;
@@ -1857,7 +1786,6 @@
 
   // For a network that is trained by the solver, no bottom or top vecs
   // should be given, and we will just provide dummy vecs.
-  int start_iter = iter_;
   Step(param_.max_iter() - iter_);
   // If we haven't already, save a snapshot after optimization, unless
   // overridden by setting snapshot_after_train := false
@@ -1865,17 +1793,12 @@
       && (!param_.snapshot() || iter_ % param_.snapshot() != 0)) {
     Snapshot();
   }
-  if (requested_early_exit_) {
-    LOG(INFO) << "Optimization stopped early.";
-    return;
-  }
   // After the optimization is done, run an additional train and test pass to
   // display the train and test loss/outputs if appropriate (based on the
   // display and test_interval settings, respectively).  Unlike in the rest of
   // training, for the train net we only run a forward pass as we've already
   // updated the parameters "max_iter" times -- this final pass is only done to
   // display the loss, which is computed in the forward pass.
-<<<<<<< HEAD
   // if (param_.display() && iter_ % param_.display() == 0) {
     // Dtype loss;
     // net_->ForwardPrefilled(&loss);
@@ -1884,40 +1807,20 @@
   // if (param_.test_interval() && iter_ % param_.test_interval() == 0) {
     // TestAll();
   // }
-=======
-  if (param_.display() && iter_ % param_.display() == 0) {
-    int average_loss = this->param_.average_loss();
-    Dtype loss;
-    net_->ForwardPrefilled(&loss);
-
-    UpdateSmoothedLoss(loss, start_iter, average_loss);
-
-    LOG(INFO) << "Iteration " << iter_ << ", loss = " << smoothed_loss_;
-  }
-  if (param_.test_interval() && iter_ % param_.test_interval() == 0) {
-    TestAll();
-  }
->>>>>>> 4541f890
   LOG(INFO) << "Optimization Done.";
 }
 
+
 template <typename Dtype>
 void Solver<Dtype>::TestAll() {
-<<<<<<< HEAD
   LOG(INFO) << "test_nets_.size() = " << test_nets_.size();
   for (int test_net_id = 0; test_net_id < test_nets_.size(); ++test_net_id) {
-=======
-  for (int test_net_id = 0;
-       test_net_id < test_nets_.size() && !requested_early_exit_;
-       ++test_net_id) {
->>>>>>> 4541f890
     Test(test_net_id);
   }
 }
 
 template <typename Dtype>
 void Solver<Dtype>::Test(const int test_net_id) {
-  CHECK(Caffe::root_solver());
   LOG(INFO) << "Iteration " << iter_
             << ", Testing net (#" << test_net_id << ")";
   CHECK_NOTNULL(test_nets_[test_net_id].get())->
@@ -1928,32 +1831,11 @@
   const shared_ptr<Net<Dtype> >& test_net = test_nets_[test_net_id];
   Dtype loss = 0;
   for (int i = 0; i < param_.test_iter(test_net_id); ++i) {
-<<<<<<< HEAD
     bool test = true;
     bool do_snapshot = false;
     Dtype iter_loss =
         ForwardBackwardUsingPs(bottom_vec, test_net, test, do_snapshot);
     const vector<Blob<Dtype>*>& result = test_net->net_output_blobs_;
-=======
-    SolverAction::Enum request = GetRequestedAction();
-    // Check to see if stoppage of testing/training has been requested.
-    while (request != SolverAction::NONE) {
-        if (SolverAction::SNAPSHOT == request) {
-          Snapshot();
-        } else if (SolverAction::STOP == request) {
-          requested_early_exit_ = true;
-        }
-        request = GetRequestedAction();
-    }
-    if (requested_early_exit_) {
-      // break out of test loop.
-      break;
-    }
-
-    Dtype iter_loss;
-    const vector<Blob<Dtype>*>& result =
-        test_net->Forward(bottom_vec, &iter_loss);
->>>>>>> 4541f890
     if (param_.test_compute_loss()) {
       loss += iter_loss;
     }
@@ -1974,10 +1856,6 @@
         }
       }
     }
-  }
-  if (requested_early_exit_) {
-    LOG(INFO)     << "Test interrupted.";
-    return;
   }
   if (param_.test_compute_loss()) {
     loss /= param_.test_iter(test_net_id);
@@ -1995,54 +1873,94 @@
                       << " = " << loss_weight * mean_score << " loss)";
     }
     LOG(INFO) << "    Test net output #" << i << ": " << output_name << " = "
-              << mean_score << loss_msg_stream.str();
+        << mean_score << loss_msg_stream.str();
   }
 }
 
 template <typename Dtype>
 void Solver<Dtype>::Snapshot() {
-<<<<<<< HEAD
-  string filename(param_.snapshot_prefix());
-  string model_filename, snapshot_filename;
-  const int kBufferSize = 20;
-  char iter_str_buffer[kBufferSize];
-  snprintf(iter_str_buffer, kBufferSize, "_iter_%d", iter_);
-  filename += iter_str_buffer;
-  /* Snapshot model parameters */
-  NetParameter& net_param = snapshot_net_param_protobuf_;
-  model_filename = (boost::format("%s.caffemodel") % filename).str();
-  if (ps_config_.worker_id == 0) {
-    /* Only worker-0 snapshots model, because we assume we will only do BSP */
-    LOG(INFO) << "Snapshotting model to " << model_filename;
-    WriteProtoToBinaryFile(net_param, model_filename.c_str());
-  }
-  /* Snapshot solver states */
-  SolverState& state = snapshot_solver_state_protobuf_;
-  state.set_iter(iter_);
-  state.set_learned_net(model_filename);
-  state.set_current_step(current_step_);
-  snapshot_filename = (boost::format("%s.solverstate.%i")
-      % filename % ps_config_.worker_id).str();
-  LOG(INFO) << "Snapshotting solver state to " << snapshot_filename;
-  WriteProtoToBinaryFile(state, snapshot_filename.c_str());
-}
-
-template <typename Dtype>
-void Solver<Dtype>::Restore(const char* snapshot_name) {
-  SolverState state;
+  CHECK(Caffe::root_solver());
+  string model_filename;
+  switch (param_.snapshot_format()) {
+  case caffe::SolverParameter_SnapshotFormat_BINARYPROTO:
+    model_filename = SnapshotToBinaryProto();
+    break;
+  case caffe::SolverParameter_SnapshotFormat_HDF5:
+    model_filename = SnapshotToHDF5();
+    break;
+  default:
+    LOG(FATAL) << "Unsupported snapshot format.";
+  }
+
+  SnapshotSolverState(model_filename);
+}
+
+template <typename Dtype>
+void Solver<Dtype>::CheckSnapshotWritePermissions() {
+  if (Caffe::root_solver() && param_.snapshot()) {
+    CHECK(param_.has_snapshot_prefix())
+        << "In solver params, snapshot is specified but snapshot_prefix is not";
+    string probe_filename = SnapshotFilename(".tempfile");
+    std::ofstream probe_ofs(probe_filename.c_str());
+    if (probe_ofs.good()) {
+      probe_ofs.close();
+      std::remove(probe_filename.c_str());
+    } else {
+      LOG(FATAL) << "Cannot write to snapshot prefix '"
+          << param_.snapshot_prefix() << "'.  Make sure "
+          << "that the directory exists and is writeable.";
+    }
+  }
+}
+
+template <typename Dtype>
+string Solver<Dtype>::SnapshotFilename(const string extension) {
+  return param_.snapshot_prefix() + "_iter_" + caffe::format_int(iter_)
+    + extension;
+}
+
+template <typename Dtype>
+string Solver<Dtype>::SnapshotToBinaryProto() {
+  string model_filename = SnapshotFilename(".caffemodel");
+  LOG(INFO) << "Snapshotting to binary proto file " << model_filename;
   NetParameter net_param;
-  string state_filename = (boost::format("%s.solverstate.%i")
-      % snapshot_name % ps_config_.worker_id).str();
-  ReadProtoFromBinaryFile(state_filename, &state);
-  if (state.has_learned_net()) {
-    string model_filename = (boost::format("%s.caffemodel")
-        % snapshot_name).str();
-    ReadNetParamsFromBinaryFileOrDie(model_filename.c_str(), &net_param);
-    net_->CopyTrainedLayersFrom(net_param);
-  }
-  iter_ = state.iter();
-  current_step_ = state.current_step();
-  RestoreSolverState(state);
+  net_->ToProto(&net_param, param_.snapshot_diff());
+  WriteProtoToBinaryFile(net_param, model_filename);
+  return model_filename;
+}
+
+template <typename Dtype>
+string Solver<Dtype>::SnapshotToHDF5() {
+  string model_filename = SnapshotFilename(".caffemodel.h5");
+  LOG(INFO) << "Snapshotting to HDF5 file " << model_filename;
+  net_->ToHDF5(model_filename, param_.snapshot_diff());
+  return model_filename;
+}
+
+template <typename Dtype>
+void Solver<Dtype>::Restore(const char* state_file) {
+  CHECK(Caffe::root_solver());
+  string state_filename(state_file);
+  if (state_filename.size() >= 3 &&
+      state_filename.compare(state_filename.size() - 3, 3, ".h5") == 0) {
+    RestoreSolverStateFromHDF5(state_filename);
+  } else {
+    RestoreSolverStateFromBinaryProto(state_filename);
+  }
+}
+
+template <typename Dtype>
+void Solver<Dtype>::UpdateSmoothedLoss(Dtype loss, int start_iter,
+    int average_loss) {
+  if (losses_.size() < average_loss) {
+    losses_.push_back(loss);
+    int size = losses_.size();
+    smoothed_loss_ = (smoothed_loss_ * (size - 1) + loss) / size;
+  } else {
+    int idx = (iter_ - start_iter) % average_loss;
+    smoothed_loss_ += (loss - losses_[idx]) / average_loss;
+    losses_[idx] = loss;
+  }
 }
 
 
@@ -2174,26 +2092,23 @@
   case Caffe::CPU: {
     caffe_scal(net_params[param_id]->count(), accum_normalization,
         net_params[param_id]->mutable_cpu_diff());
-=======
-  CHECK(Caffe::root_solver());
-  string model_filename;
-  switch (param_.snapshot_format()) {
-  case caffe::SolverParameter_SnapshotFormat_BINARYPROTO:
-    model_filename = SnapshotToBinaryProto();
->>>>>>> 4541f890
     break;
-  case caffe::SolverParameter_SnapshotFormat_HDF5:
-    model_filename = SnapshotToHDF5();
+  }
+  case Caffe::GPU: {
+#ifndef CPU_ONLY
+    caffe_gpu_scal(net_params[param_id]->count(), accum_normalization,
+        net_params[param_id]->mutable_gpu_diff());
+#else
+    NO_GPU;
+#endif
     break;
+  }
   default:
-    LOG(FATAL) << "Unsupported snapshot format.";
-  }
-
-  SnapshotSolverState(model_filename);
-}
-
-template <typename Dtype>
-<<<<<<< HEAD
+    LOG(FATAL) << "Unknown caffe mode: " << Caffe::mode();
+  }
+}
+
+template <typename Dtype>
 void SGDSolver<Dtype>::Regularize(int param_id) {
   const vector<shared_ptr<Blob<Dtype> > >& net_params = this->net_->params();
   const vector<float>& net_params_weight_decay =
@@ -2245,27 +2160,18 @@
       } else {
         LOG(FATAL) << "Unknown regularization type: " << regularization_type;
       }
-=======
-void Solver<Dtype>::CheckSnapshotWritePermissions() {
-  if (Caffe::root_solver() && param_.snapshot()) {
-    CHECK(param_.has_snapshot_prefix())
-        << "In solver params, snapshot is specified but snapshot_prefix is not";
-    string probe_filename = SnapshotFilename(".tempfile");
-    std::ofstream probe_ofs(probe_filename.c_str());
-    if (probe_ofs.good()) {
-      probe_ofs.close();
-      std::remove(probe_filename.c_str());
-    } else {
-      LOG(FATAL) << "Cannot write to snapshot prefix '"
-          << param_.snapshot_prefix() << "'.  Make sure "
-          << "that the directory exists and is writeable.";
->>>>>>> 4541f890
-    }
-  }
-}
-
-template <typename Dtype>
-<<<<<<< HEAD
+    }
+#else
+    NO_GPU;
+#endif
+    break;
+  }
+  default:
+    LOG(FATAL) << "Unknown caffe mode: " << Caffe::mode();
+  }
+}
+
+template <typename Dtype>
 void SGDSolver<Dtype>::ComputeUpdateValue(int param_id, Dtype rate) {
   const vector<shared_ptr<Blob<Dtype> > >& net_params = this->net_->params();
   const vector<float>& net_params_lr = this->net_->params_lr();
@@ -2301,57 +2207,115 @@
   default:
     LOG(FATAL) << "Unknown caffe mode: " << Caffe::mode();
   }
-=======
-string Solver<Dtype>::SnapshotFilename(const string extension) {
-  return param_.snapshot_prefix() + "_iter_" + caffe::format_int(iter_)
-    + extension;
->>>>>>> 4541f890
-}
-
-template <typename Dtype>
-string Solver<Dtype>::SnapshotToBinaryProto() {
-  string model_filename = SnapshotFilename(".caffemodel");
-  LOG(INFO) << "Snapshotting to binary proto file " << model_filename;
-  NetParameter net_param;
-  net_->ToProto(&net_param, param_.snapshot_diff());
-  WriteProtoToBinaryFile(net_param, model_filename);
-  return model_filename;
-}
-
-template <typename Dtype>
-string Solver<Dtype>::SnapshotToHDF5() {
-  string model_filename = SnapshotFilename(".caffemodel.h5");
-  LOG(INFO) << "Snapshotting to HDF5 file " << model_filename;
-  net_->ToHDF5(model_filename, param_.snapshot_diff());
-  return model_filename;
-}
-
-template <typename Dtype>
-void Solver<Dtype>::Restore(const char* state_file) {
-  CHECK(Caffe::root_solver());
-  string state_filename(state_file);
-  if (state_filename.size() >= 3 &&
-      state_filename.compare(state_filename.size() - 3, 3, ".h5") == 0) {
-    RestoreSolverStateFromHDF5(state_filename);
-  } else {
-    RestoreSolverStateFromBinaryProto(state_filename);
-  }
-}
-
-template <typename Dtype>
-void Solver<Dtype>::UpdateSmoothedLoss(Dtype loss, int start_iter,
-    int average_loss) {
-  if (losses_.size() < average_loss) {
-    losses_.push_back(loss);
-    int size = losses_.size();
-    smoothed_loss_ = (smoothed_loss_ * (size - 1) + loss) / size;
-  } else {
-    int idx = (iter_ - start_iter) % average_loss;
-    smoothed_loss_ += (loss - losses_[idx]) / average_loss;
-    losses_[idx] = loss;
-  }
+}
+
+
+template <typename Dtype>
+void SGDSolver<Dtype>::SnapshotSolverState(const string& model_filename) {
+  switch (this->param_.snapshot_format()) {
+    case caffe::SolverParameter_SnapshotFormat_BINARYPROTO:
+      SnapshotSolverStateToBinaryProto(model_filename);
+      break;
+    case caffe::SolverParameter_SnapshotFormat_HDF5:
+      SnapshotSolverStateToHDF5(model_filename);
+      break;
+    default:
+      LOG(FATAL) << "Unsupported snapshot format.";
+  }
+}
+
+template <typename Dtype>
+void SGDSolver<Dtype>::SnapshotSolverStateToBinaryProto(
+    const string& model_filename) {
+  SolverState state;
+  state.set_iter(this->iter_);
+  state.set_learned_net(model_filename);
+  state.set_current_step(this->current_step_);
+  state.clear_history();
+  for (int i = 0; i < history_.size(); ++i) {
+    // Add history
+    BlobProto* history_blob = state.add_history();
+    history_[i]->ToProto(history_blob);
+  }
+  string snapshot_filename = Solver<Dtype>::SnapshotFilename(".solverstate");
+  LOG(INFO)
+    << "Snapshotting solver state to binary proto file " << snapshot_filename;
+  WriteProtoToBinaryFile(state, snapshot_filename.c_str());
+}
+
+template <typename Dtype>
+void SGDSolver<Dtype>::SnapshotSolverStateToHDF5(
+    const string& model_filename) {
+  string snapshot_filename =
+      Solver<Dtype>::SnapshotFilename(".solverstate.h5");
+  LOG(INFO) << "Snapshotting solver state to HDF5 file " << snapshot_filename;
+  hid_t file_hid = H5Fcreate(snapshot_filename.c_str(), H5F_ACC_TRUNC,
+      H5P_DEFAULT, H5P_DEFAULT);
+  CHECK_GE(file_hid, 0)
+      << "Couldn't open " << snapshot_filename << " to save solver state.";
+  hdf5_save_int(file_hid, "iter", this->iter_);
+  hdf5_save_string(file_hid, "learned_net", model_filename);
+  hdf5_save_int(file_hid, "current_step", this->current_step_);
+  hid_t history_hid = H5Gcreate2(file_hid, "history", H5P_DEFAULT, H5P_DEFAULT,
+      H5P_DEFAULT);
+  CHECK_GE(history_hid, 0)
+      << "Error saving solver state to " << snapshot_filename << ".";
+  for (int i = 0; i < history_.size(); ++i) {
+    ostringstream oss;
+    oss << i;
+    hdf5_save_nd_dataset<Dtype>(history_hid, oss.str(), *history_[i]);
+  }
+  H5Gclose(history_hid);
+  H5Fclose(file_hid);
+}
+
+template <typename Dtype>
+void SGDSolver<Dtype>::RestoreSolverStateFromBinaryProto(
+    const string& state_file) {
+  SolverState state;
+  ReadProtoFromBinaryFile(state_file, &state);
+  this->iter_ = state.iter();
+  if (state.has_learned_net()) {
+    NetParameter net_param;
+    ReadNetParamsFromBinaryFileOrDie(state.learned_net().c_str(), &net_param);
+    this->net_->CopyTrainedLayersFrom(net_param);
+  }
+  this->current_step_ = state.current_step();
+  CHECK_EQ(state.history_size(), history_.size())
+      << "Incorrect length of history blobs.";
+  LOG(INFO) << "SGDSolver: restoring history";
+  for (int i = 0; i < history_.size(); ++i) {
+    history_[i]->FromProto(state.history(i));
+  }
+}
+
+template <typename Dtype>
+void SGDSolver<Dtype>::RestoreSolverStateFromHDF5(const string& state_file) {
+  hid_t file_hid = H5Fopen(state_file.c_str(), H5F_ACC_RDONLY, H5P_DEFAULT);
+  CHECK_GE(file_hid, 0) << "Couldn't open solver state file " << state_file;
+  this->iter_ = hdf5_load_int(file_hid, "iter");
+  if (H5LTfind_dataset(file_hid, "learned_net")) {
+    string learned_net = hdf5_load_string(file_hid, "learned_net");
+    this->net_->CopyTrainedLayersFrom(learned_net);
+  }
+  this->current_step_ = hdf5_load_int(file_hid, "current_step");
+  hid_t history_hid = H5Gopen2(file_hid, "history", H5P_DEFAULT);
+  CHECK_GE(history_hid, 0) << "Error reading history from " << state_file;
+  int state_history_size = hdf5_get_num_links(history_hid);
+  CHECK_EQ(state_history_size, history_.size())
+      << "Incorrect length of history blobs.";
+  for (int i = 0; i < history_.size(); ++i) {
+    ostringstream oss;
+    oss << i;
+    hdf5_load_nd_dataset<Dtype>(history_hid, oss.str().c_str(), 0,
+                                kMaxBlobAxes, history_[i].get());
+  }
+  H5Gclose(history_hid);
+  H5Fclose(file_hid);
 }
 
 INSTANTIATE_CLASS(Solver);
+INSTANTIATE_CLASS(SGDSolver);
+REGISTER_SOLVER_CLASS(SGD);
 
 }  // namespace caffe