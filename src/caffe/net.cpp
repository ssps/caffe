--- conflicted
+++ resolved
@@ -103,7 +103,6 @@
     }
     int num_top = layer_param.top_size();
     for (int top_id = 0; top_id < num_top; ++top_id) {
-<<<<<<< HEAD
       if ((layer_param.type() == "LRN" && top_id > 0)
           || (layer_param.type() == "Pooling" && top_id > 0)
           || (layer_param.type() == "BatchNorm" && top_id > 0)
@@ -116,14 +115,12 @@
         AppendTop(param, layer_id, top_id, NULL, &blob_name_to_idx);
       } else {
         AppendTop(param, layer_id, top_id, &available_blobs, &blob_name_to_idx);
-=======
-      AppendTop(param, layer_id, top_id, &available_blobs, &blob_name_to_idx);
+      }
       // Collect Input layer tops as Net inputs.
       if (layer_param.type() == "Input") {
         const int blob_id = blobs_.size() - 1;
         net_input_blob_indices_.push_back(blob_id);
         net_input_blobs_.push_back(blobs_[blob_id].get());
->>>>>>> 7f42af01
       }
     }
     // If the layer specifies that AutoTopBlobs() -> true and the LayerParameter
@@ -412,15 +409,11 @@
   } else {
     // Normal output.
     if (Caffe::root_solver()) {
-<<<<<<< HEAD
       if (layer_param) {
         // LOG(INFO) << layer_param->name() << " -> " << blob_name;
       } else {
         // LOG(INFO) << "Input " << top_id << " -> " << blob_name;
       }
-=======
-      LOG(INFO) << layer_param->name() << " -> " << blob_name;
->>>>>>> 7f42af01
     }
     shared_ptr<Blob<Dtype> > blob_pointer(new Blob<Dtype>());
     const int blob_id = blobs_.size();
@@ -601,14 +594,9 @@
 template <typename Dtype>
 const vector<Blob<Dtype>*>& Net<Dtype>::Forward(
     const vector<Blob<Dtype>*> & bottom, Dtype* loss) {
-<<<<<<< HEAD
-  // Copy bottom to internal bottom
-  LOG(INFO) << "bottom.size() = " << bottom.size();
-=======
   LOG_EVERY_N(WARNING, 1000) << "DEPRECATED: Forward(bottom, loss) "
       << "will be removed in a future version. Use Forward(loss).";
   // Copy bottom to net bottoms
->>>>>>> 7f42af01
   for (int i = 0; i < bottom.size(); ++i) {
     net_input_blobs_[i]->CopyFrom(*bottom[i]);
   }
