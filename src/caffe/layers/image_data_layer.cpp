--- conflicted
+++ resolved
@@ -66,20 +66,11 @@
   }
   // Read an image, and use it to initialize the top blob.
   cv::Mat cv_img = ReadImageToCVMat(root_folder + lines_[lines_id_].first,
-<<<<<<< HEAD
-                                    new_height, new_width, is_color);
+                                    new_height, new_width, is_color, min_height, min_width);
   // Use data_transformer to infer the expected blob shape from a cv_image.
   vector<int> top_shape = this->data_transformer_->InferBlobShape(cv_img);
   this->transformed_data_.Reshape(top_shape);
   // Reshape prefetch_data and top[0] according to the batch_size.
-=======
-                                    new_height, new_width, is_color, min_height, min_width);
-  const int channels = cv_img.channels();
-  const int height = cv_img.rows;
-  const int width = cv_img.cols;
-  // image
-  const int crop_size = this->layer_param_.transform_param().crop_size();
->>>>>>> 76fdb57d
   const int batch_size = this->layer_param_.image_data_param().batch_size();
   top_shape[0] = batch_size;
   this->prefetch_data_.Reshape(top_shape);
@@ -115,37 +106,21 @@
   const int batch_size = image_data_param.batch_size();
   const int new_height = image_data_param.new_height();
   const int new_width = image_data_param.new_width();
-<<<<<<< HEAD
+  const int min_height = image_data_param.min_height();
+  const int min_width  = image_data_param.min_width();
   const bool is_color = image_data_param.is_color();
   string root_folder = image_data_param.root_folder();
 
   // Reshape according to the first image of each batch
   // on single input batches allows for inputs of varying dimension.
   cv::Mat cv_img = ReadImageToCVMat(root_folder + lines_[lines_id_].first,
-      new_height, new_width, is_color);
+      new_height, new_width, is_color, min_height, min_width);
   // Use data_transformer to infer the expected blob shape from a cv_img.
   vector<int> top_shape = this->data_transformer_->InferBlobShape(cv_img);
   this->transformed_data_.Reshape(top_shape);
   // Reshape prefetch_data according to the batch_size.
   top_shape[0] = batch_size;
   this->prefetch_data_.Reshape(top_shape);
-=======
-  const int min_height = image_data_param.min_height();
-  const int min_width  = image_data_param.min_width();
-  const int crop_size = this->layer_param_.transform_param().crop_size();
-  const bool is_color = image_data_param.is_color();
-  string root_folder = image_data_param.root_folder();
-
-  // Reshape on single input batches for inputs of varying dimension.
-  if (batch_size == 1 && crop_size == 0 && new_height == 0 && new_width == 0) {
-    cv::Mat cv_img = ReadImageToCVMat(root_folder + lines_[lines_id_].first,
-        0, 0, is_color, min_height, min_width);
-    this->prefetch_data_.Reshape(1, cv_img.channels(),
-        cv_img.rows, cv_img.cols);
-    this->transformed_data_.Reshape(1, cv_img.channels(),
-        cv_img.rows, cv_img.cols);
-  }
->>>>>>> 76fdb57d
 
   Dtype* prefetch_data = this->prefetch_data_.mutable_cpu_data();
   Dtype* prefetch_label = this->prefetch_label_.mutable_cpu_data();
