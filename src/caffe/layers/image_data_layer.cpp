#ifdef USE_OPENCV
#include <opencv2/core/core.hpp>

#include <fstream>  // NOLINT(readability/streams)
#include <iostream>  // NOLINT(readability/streams)
#include <string>
#include <utility>
#include <vector>

#include "caffe/data_transformer.hpp"
#include "caffe/layers/base_data_layer.hpp"
#include "caffe/layers/image_data_layer.hpp"
#include "caffe/util/benchmark.hpp"
#include "caffe/util/io.hpp"
#include "caffe/util/math_functions.hpp"
#include "caffe/util/rng.hpp"

namespace caffe {

template <typename Dtype>
ImageDataLayer<Dtype>::~ImageDataLayer<Dtype>() {
  this->StopInternalThread();
}

template <typename Dtype>
void ImageDataLayer<Dtype>::DataLayerSetUp(const vector<Blob<Dtype>*>& bottom,
      const vector<Blob<Dtype>*>& top) {
  const int new_height = this->layer_param_.image_data_param().new_height();
  const int new_width  = this->layer_param_.image_data_param().new_width();
  const int min_height = this->layer_param_.image_data_param().min_height();
  const int min_width  = this->layer_param_.image_data_param().min_width();
  const bool is_color  = this->layer_param_.image_data_param().is_color();
  string root_folder = this->layer_param_.image_data_param().root_folder();

  CHECK((new_height == 0 && new_width == 0) ||
      (new_height > 0 && new_width > 0)) << "Current implementation requires "
      "new_height and new_width to be set at the same time.";
  CHECK((min_height == 0 && min_width == 0) ||
      (min_height > 0 && min_width > 0)) << "Current implementation requires "
      "min_height and min_width to be set at the same time.";
  // Read the file with filenames and labels
  const string& source = this->layer_param_.image_data_param().source();
  LOG(INFO) << "Opening file " << source;
  std::ifstream infile(source.c_str());
  string filename;
  int label;
  while (infile >> filename >> label) {
    lines_.push_back(std::make_pair(filename, label));
  }

  if (this->layer_param_.image_data_param().shuffle()) {
    // randomly shuffle data
    LOG(INFO) << "Shuffling data";
    const unsigned int prefetch_rng_seed = caffe_rng_rand();
    prefetch_rng_.reset(new Caffe::RNG(prefetch_rng_seed));
    ShuffleImages();
  }
  LOG(INFO) << "A total of " << lines_.size() << " images.";

  lines_id_ = 0;
  // Check if we would need to randomly skip a few data points
  if (this->layer_param_.image_data_param().rand_skip()) {
    unsigned int skip = caffe_rng_rand() %
        this->layer_param_.image_data_param().rand_skip();
    LOG(INFO) << "Skipping first " << skip << " data points.";
    CHECK_GT(lines_.size(), skip) << "Not enough points to skip";
    lines_id_ = skip;
  }
  // Read an image, and use it to initialize the top blob.
  cv::Mat cv_img = ReadImageToCVMat(root_folder + lines_[lines_id_].first,
<<<<<<< HEAD
                                    new_height, new_width, is_color, min_height, min_width);
=======
                                    new_height, new_width, is_color);
  CHECK(cv_img.data) << "Could not load " << lines_[lines_id_].first;
>>>>>>> 4541f890
  // Use data_transformer to infer the expected blob shape from a cv_image.
  vector<int> top_shape = this->data_transformer_->InferBlobShape(cv_img);
  this->transformed_data_.Reshape(top_shape);
  // Reshape prefetch_data and top[0] according to the batch_size.
  const int batch_size = this->layer_param_.image_data_param().batch_size();
  CHECK_GT(batch_size, 0) << "Positive batch size required";
  top_shape[0] = batch_size;
  for (int i = 0; i < this->PREFETCH_COUNT; ++i) {
    this->prefetch_[i].data_.Reshape(top_shape);
  }
  top[0]->Reshape(top_shape);

  LOG(INFO) << "output data size: " << top[0]->num() << ","
      << top[0]->channels() << "," << top[0]->height() << ","
      << top[0]->width();
  // label
  vector<int> label_shape(1, batch_size);
  top[1]->Reshape(label_shape);
  for (int i = 0; i < this->PREFETCH_COUNT; ++i) {
    this->prefetch_[i].label_.Reshape(label_shape);
  }
}

template <typename Dtype>
void ImageDataLayer<Dtype>::ShuffleImages() {
  caffe::rng_t* prefetch_rng =
      static_cast<caffe::rng_t*>(prefetch_rng_->generator());
  shuffle(lines_.begin(), lines_.end(), prefetch_rng);
}

// This function is called on prefetch thread
template <typename Dtype>
void ImageDataLayer<Dtype>::load_batch(Batch<Dtype>* batch) {
  CPUTimer batch_timer;
  batch_timer.Start();
  double read_time = 0;
  double trans_time = 0;
  CPUTimer timer;
  CHECK(batch->data_.count());
  CHECK(this->transformed_data_.count());
  ImageDataParameter image_data_param = this->layer_param_.image_data_param();
  const int batch_size = image_data_param.batch_size();
  const int new_height = image_data_param.new_height();
  const int new_width = image_data_param.new_width();
  const int min_height = image_data_param.min_height();
  const int min_width  = image_data_param.min_width();
  const bool is_color = image_data_param.is_color();
  string root_folder = image_data_param.root_folder();

  // Reshape according to the first image of each batch
  // on single input batches allows for inputs of varying dimension.
  cv::Mat cv_img = ReadImageToCVMat(root_folder + lines_[lines_id_].first,
<<<<<<< HEAD
      new_height, new_width, is_color, min_height, min_width);
=======
      new_height, new_width, is_color);
  CHECK(cv_img.data) << "Could not load " << lines_[lines_id_].first;
>>>>>>> 4541f890
  // Use data_transformer to infer the expected blob shape from a cv_img.
  vector<int> top_shape = this->data_transformer_->InferBlobShape(cv_img);
  this->transformed_data_.Reshape(top_shape);
  // Reshape batch according to the batch_size.
  top_shape[0] = batch_size;
  batch->data_.Reshape(top_shape);

  Dtype* prefetch_data = batch->data_.mutable_cpu_data();
  Dtype* prefetch_label = batch->label_.mutable_cpu_data();

  // datum scales
  const int lines_size = lines_.size();
  for (int item_id = 0; item_id < batch_size; ++item_id) {
    // get a blob
    timer.Start();
    CHECK_GT(lines_size, lines_id_);
    cv::Mat cv_img = ReadImageToCVMat(root_folder + lines_[lines_id_].first,
        new_height, new_width, is_color, min_height, min_width);
    CHECK(cv_img.data) << "Could not load " << lines_[lines_id_].first;
    read_time += timer.MicroSeconds();
    timer.Start();
    // Apply transformations (mirror, crop...) to the image
    int offset = batch->data_.offset(item_id);
    this->transformed_data_.set_cpu_data(prefetch_data + offset);
    this->data_transformer_->Transform(cv_img, &(this->transformed_data_));
    trans_time += timer.MicroSeconds();

    prefetch_label[item_id] = lines_[lines_id_].second;
    // go to the next iter
    lines_id_++;
    if (lines_id_ >= lines_size) {
      // We have reached the end. Restart from the first.
      DLOG(INFO) << "Restarting data prefetching from start.";
      lines_id_ = 0;
      if (this->layer_param_.image_data_param().shuffle()) {
        ShuffleImages();
      }
    }
  }
  batch_timer.Stop();
  DLOG(INFO) << "Prefetch batch: " << batch_timer.MilliSeconds() << " ms.";
  DLOG(INFO) << "     Read time: " << read_time / 1000 << " ms.";
  DLOG(INFO) << "Transform time: " << trans_time / 1000 << " ms.";
}

INSTANTIATE_CLASS(ImageDataLayer);
REGISTER_LAYER_CLASS(ImageData);

}  // namespace caffe
#endif  // USE_OPENCV<|MERGE_RESOLUTION|>--- conflicted
+++ resolved
@@ -68,12 +68,8 @@
   }
   // Read an image, and use it to initialize the top blob.
   cv::Mat cv_img = ReadImageToCVMat(root_folder + lines_[lines_id_].first,
-<<<<<<< HEAD
                                     new_height, new_width, is_color, min_height, min_width);
-=======
-                                    new_height, new_width, is_color);
   CHECK(cv_img.data) << "Could not load " << lines_[lines_id_].first;
->>>>>>> 4541f890
   // Use data_transformer to infer the expected blob shape from a cv_image.
   vector<int> top_shape = this->data_transformer_->InferBlobShape(cv_img);
   this->transformed_data_.Reshape(top_shape);
@@ -126,12 +122,8 @@
   // Reshape according to the first image of each batch
   // on single input batches allows for inputs of varying dimension.
   cv::Mat cv_img = ReadImageToCVMat(root_folder + lines_[lines_id_].first,
-<<<<<<< HEAD
       new_height, new_width, is_color, min_height, min_width);
-=======
-      new_height, new_width, is_color);
   CHECK(cv_img.data) << "Could not load " << lines_[lines_id_].first;
->>>>>>> 4541f890
   // Use data_transformer to infer the expected blob shape from a cv_img.
   vector<int> top_shape = this->data_transformer_->InferBlobShape(cv_img);
   this->transformed_data_.Reshape(top_shape);
