--- conflicted
+++ resolved
@@ -88,40 +88,16 @@
   if (this->param_propagate_down_[0]) {
     Dtype* slope_diff = this->blobs_[0]->mutable_gpu_diff();
     int cdim = channels * dim;
-<<<<<<< HEAD
-    Dtype dsum = 0.;
-    for (int n = 0; n < bottom[0]->num(); ++n) {
-      // compute element-wise diff
-      // NOLINT_NEXT_LINE(whitespace/operators)
-      PReLUParamBackward<Dtype><<<CAFFE_GET_BLOCKS(cdim),
-          CAFFE_CUDA_NUM_THREADS,
-          0, Caffe::cuda_stream()>>>(
-          cdim, top_diff + top[0]->offset(n),
-          bottom_data + bottom[0]->offset(n),
-          backward_buff_.mutable_gpu_diff());
-      if (channel_shared_) {
-        Dtype d;
-        caffe_gpu_dot<Dtype>(channels * dim, backward_buff_.gpu_diff(),
-            multiplier_.gpu_data(), &d);
-        dsum += d;
-      } else {
-        caffe_gpu_gemv<Dtype>(CblasNoTrans, channels, dim, 1.,
-            backward_buff_.gpu_diff(), multiplier_.gpu_data(), 1.,
-            slope_diff);
-      }
-    }
-    CUDA_CHECK(cudaStreamSynchronize(Caffe::cuda_stream()));
-=======
 
     // compute element-wise diff
     // NOLINT_NEXT_LINE(whitespace/operators)
     PReLUParamBackward<Dtype><<<CAFFE_GET_BLOCKS(cdim),
-      CAFFE_CUDA_NUM_THREADS>>>(
+      CAFFE_CUDA_NUM_THREADS,
+      0, Caffe::cuda_stream()>>>(
       cdim, bottom[0]->num(), top[0]->offset(1), top_diff ,
       bottom_data ,
       backward_buff_.mutable_gpu_diff());
-    CUDA_POST_KERNEL_CHECK;
->>>>>>> 4541f890
+    CUDA_CHECK(cudaStreamSynchronize(Caffe::cuda_stream()));
     if (channel_shared_) {
       Dtype dsum;
       caffe_gpu_dot<Dtype>(channels * dim, backward_buff_.gpu_diff(),
