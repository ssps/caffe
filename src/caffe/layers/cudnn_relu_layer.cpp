--- conflicted
+++ resolved
@@ -10,11 +10,6 @@
       const vector<Blob<Dtype>*>& top) {
   ReLULayer<Dtype>::LayerSetUp(bottom, top);
   // initialize cuDNN
-<<<<<<< HEAD
-  CUDNN_CHECK(cudnnCreate(&handle_));
-  CUDNN_CHECK(cudnnSetStream(handle_, Caffe::cuda_stream()));
-=======
->>>>>>> 7f42af01
   cudnn::createTensor4dDesc<Dtype>(&bottom_desc_);
   cudnn::createTensor4dDesc<Dtype>(&top_desc_);
   handles_setup_ = true;
