#include <algorithm>
#include <vector>

#include "caffe/filler.hpp"
#include "caffe/layers/base_conv_layer.hpp"
#include "caffe/util/im2col.hpp"
#include "caffe/util/math_functions.hpp"

namespace caffe {

template <typename Dtype>
void BaseConvolutionLayer<Dtype>::LayerSetUp(const vector<Blob<Dtype>*>& bottom,
      const vector<Blob<Dtype>*>& top) {
  // Configure the kernel size, padding, stride, and inputs.
  ConvolutionParameter conv_param = this->layer_param_.convolution_param();
  force_nd_im2col_ = conv_param.force_nd_im2col();
  channel_axis_ = bottom[0]->CanonicalAxisIndex(conv_param.axis());
  const int first_spatial_axis = channel_axis_ + 1;
  const int num_axes = bottom[0]->num_axes();
  num_spatial_axes_ = num_axes - first_spatial_axis;
  CHECK_GE(num_spatial_axes_, 0);
  vector<int> bottom_dim_blob_shape(1, num_spatial_axes_ + 1);
  vector<int> spatial_dim_blob_shape(1, std::max(num_spatial_axes_, 1));
  // Setup filter kernel dimensions (kernel_shape_).
  kernel_shape_.Reshape(spatial_dim_blob_shape);
  int* kernel_shape_data = kernel_shape_.mutable_cpu_data();
  if (conv_param.has_kernel_h() || conv_param.has_kernel_w()) {
    CHECK_EQ(num_spatial_axes_, 2)
        << "kernel_h & kernel_w can only be used for 2D convolution.";
    CHECK_EQ(0, conv_param.kernel_size_size())
        << "Either kernel_size or kernel_h/w should be specified; not both.";
    kernel_shape_data[0] = conv_param.kernel_h();
    kernel_shape_data[1] = conv_param.kernel_w();
  } else {
    const int num_kernel_dims = conv_param.kernel_size_size();
    CHECK(num_kernel_dims == 1 || num_kernel_dims == num_spatial_axes_)
        << "kernel_size must be specified once, or once per spatial dimension "
        << "(kernel_size specified " << num_kernel_dims << " times; "
        << num_spatial_axes_ << " spatial dims).";
      for (int i = 0; i < num_spatial_axes_; ++i) {
        kernel_shape_data[i] =
            conv_param.kernel_size((num_kernel_dims == 1) ? 0 : i);
      }
  }
  for (int i = 0; i < num_spatial_axes_; ++i) {
    CHECK_GT(kernel_shape_data[i], 0) << "Filter dimensions must be nonzero.";
  }
  // Setup stride dimensions (stride_).
  stride_.Reshape(spatial_dim_blob_shape);
  int* stride_data = stride_.mutable_cpu_data();
  if (conv_param.has_stride_h() || conv_param.has_stride_w()) {
    CHECK_EQ(num_spatial_axes_, 2)
        << "stride_h & stride_w can only be used for 2D convolution.";
    CHECK_EQ(0, conv_param.stride_size())
        << "Either stride or stride_h/w should be specified; not both.";
    stride_data[0] = conv_param.stride_h();
    stride_data[1] = conv_param.stride_w();
  } else {
    const int num_stride_dims = conv_param.stride_size();
    CHECK(num_stride_dims == 0 || num_stride_dims == 1 ||
          num_stride_dims == num_spatial_axes_)
        << "stride must be specified once, or once per spatial dimension "
        << "(stride specified " << num_stride_dims << " times; "
        << num_spatial_axes_ << " spatial dims).";
    const int kDefaultStride = 1;
    for (int i = 0; i < num_spatial_axes_; ++i) {
      stride_data[i] = (num_stride_dims == 0) ? kDefaultStride :
          conv_param.stride((num_stride_dims == 1) ? 0 : i);
      CHECK_GT(stride_data[i], 0) << "Stride dimensions must be nonzero.";
    }
  }
  // Setup pad dimensions (pad_).
  pad_.Reshape(spatial_dim_blob_shape);
  int* pad_data = pad_.mutable_cpu_data();
  if (conv_param.has_pad_h() || conv_param.has_pad_w()) {
    CHECK_EQ(num_spatial_axes_, 2)
        << "pad_h & pad_w can only be used for 2D convolution.";
    CHECK_EQ(0, conv_param.pad_size())
        << "Either pad or pad_h/w should be specified; not both.";
    pad_data[0] = conv_param.pad_h();
    pad_data[1] = conv_param.pad_w();
  } else {
    const int num_pad_dims = conv_param.pad_size();
    CHECK(num_pad_dims == 0 || num_pad_dims == 1 ||
          num_pad_dims == num_spatial_axes_)
        << "pad must be specified once, or once per spatial dimension "
        << "(pad specified " << num_pad_dims << " times; "
        << num_spatial_axes_ << " spatial dims).";
    const int kDefaultPad = 0;
    for (int i = 0; i < num_spatial_axes_; ++i) {
      pad_data[i] = (num_pad_dims == 0) ? kDefaultPad :
          conv_param.pad((num_pad_dims == 1) ? 0 : i);
    }
  }
  // Setup dilation dimensions (dilation_).
  dilation_.Reshape(spatial_dim_blob_shape);
  int* dilation_data = dilation_.mutable_cpu_data();
  const int num_dilation_dims = conv_param.dilation_size();
  CHECK(num_dilation_dims == 0 || num_dilation_dims == 1 ||
        num_dilation_dims == num_spatial_axes_)
      << "dilation must be specified once, or once per spatial dimension "
      << "(dilation specified " << num_dilation_dims << " times; "
      << num_spatial_axes_ << " spatial dims).";
  const int kDefaultDilation = 1;
  for (int i = 0; i < num_spatial_axes_; ++i) {
    dilation_data[i] = (num_dilation_dims == 0) ? kDefaultDilation :
                       conv_param.dilation((num_dilation_dims == 1) ? 0 : i);
  }
  // Special case: im2col is the identity for 1x1 convolution with stride 1
  // and no padding, so flag for skipping the buffer and transformation.
  is_1x1_ = true;
  for (int i = 0; i < num_spatial_axes_; ++i) {
    is_1x1_ &=
        kernel_shape_data[i] == 1 && stride_data[i] == 1 && pad_data[i] == 0;
    if (!is_1x1_) { break; }
  }
  // Configure output channels and groups.
  channels_ = bottom[0]->shape(channel_axis_);
  num_output_ = this->layer_param_.convolution_param().num_output();
  CHECK_GT(num_output_, 0);
  group_ = this->layer_param_.convolution_param().group();
  CHECK_EQ(channels_ % group_, 0);
  CHECK_EQ(num_output_ % group_, 0)
      << "Number of output should be multiples of group.";
  if (reverse_dimensions()) {
    conv_out_channels_ = channels_;
    conv_in_channels_ = num_output_;
  } else {
    conv_out_channels_ = num_output_;
    conv_in_channels_ = channels_;
  }
  // Handle the parameters: weights and biases.
  // - blobs_[0] holds the filter weights
  // - blobs_[1] holds the biases (optional)
  vector<int> weight_shape(2);
  weight_shape[0] = conv_out_channels_;
  weight_shape[1] = conv_in_channels_ / group_;
  for (int i = 0; i < num_spatial_axes_; ++i) {
    weight_shape.push_back(kernel_shape_data[i]);
  }
  bias_term_ = this->layer_param_.convolution_param().bias_term();
  vector<int> bias_shape(bias_term_, num_output_);
  if (this->blobs_.size() > 0) {
    CHECK_EQ(1 + bias_term_, this->blobs_.size())
        << "Incorrect number of weight blobs.";
    if (weight_shape != this->blobs_[0]->shape()) {
      Blob<Dtype> weight_shaped_blob(weight_shape);
      LOG(FATAL) << "Incorrect weight shape: expected shape "
          << weight_shaped_blob.shape_string() << "; instead, shape was "
          << this->blobs_[0]->shape_string();
    }
    if (bias_term_ && bias_shape != this->blobs_[1]->shape()) {
      Blob<Dtype> bias_shaped_blob(bias_shape);
      LOG(FATAL) << "Incorrect bias shape: expected shape "
          << bias_shaped_blob.shape_string() << "; instead, shape was "
          << this->blobs_[1]->shape_string();
    }
    LOG(INFO) << "Skipping parameter initialization";
  } else {
    if (bias_term_) {
      this->blobs_.resize(2);
    } else {
      this->blobs_.resize(1);
    }
    // Initialize the weights:
    // output channels x input channels per-group x kernel height x kernel width
<<<<<<< HEAD
    LOG(INFO) << "Convolution layer: out_channels = " << conv_out_channels_
              << " in_channels = " << conv_in_channels_
              << " h = " << kernel_h_ << " w = " << kernel_w_;
    vector<int> weight_shape(4);
    weight_shape[0] = conv_out_channels_;
    weight_shape[1] = conv_in_channels_ / group_;
    weight_shape[2] = kernel_h_;
    weight_shape[3] = kernel_w_;
    this->blobs_[0].reset(new Blob<Dtype>(weight_shape));
    // If necessary, initialize the biases.
=======
    this->blobs_[0].reset(new Blob<Dtype>(weight_shape));
    shared_ptr<Filler<Dtype> > weight_filler(GetFiller<Dtype>(
        this->layer_param_.convolution_param().weight_filler()));
    weight_filler->Fill(this->blobs_[0].get());
    // If necessary, initialize and fill the biases.
>>>>>>> 4541f890
    if (bias_term_) {
      this->blobs_[1].reset(new Blob<Dtype>(bias_shape));
    }
  }
  kernel_dim_ = this->blobs_[0]->count(1);
  weight_offset_ = conv_out_channels_ * kernel_dim_ / group_;
  // Propagate gradients to the parameters (as directed by backward pass).
  this->param_propagate_down_.resize(this->blobs_.size(), true);
  /* TODO: shouldn't have this function */
  this->InitializeValues();
}

template <typename Dtype>
void BaseConvolutionLayer<Dtype>::InitializeValues() {
  bias_term_ = this->layer_param_.inner_product_param().bias_term();
  // fill the weights
  shared_ptr<Filler<Dtype> > weight_filler(GetFiller<Dtype>(
      this->layer_param_.convolution_param().weight_filler()));
  weight_filler->Fill(this->blobs_[0].get());
  // If necessary, fill the bias term
  if (bias_term_) {
    shared_ptr<Filler<Dtype> > bias_filler(GetFiller<Dtype>(
        this->layer_param_.convolution_param().bias_filler()));
    bias_filler->Fill(this->blobs_[1].get());
  }
}

template <typename Dtype>
void BaseConvolutionLayer<Dtype>::Reshape(const vector<Blob<Dtype>*>& bottom,
      const vector<Blob<Dtype>*>& top) {
  const int first_spatial_axis = channel_axis_ + 1;
  CHECK_EQ(bottom[0]->num_axes(), first_spatial_axis + num_spatial_axes_)
      << "bottom num_axes may not change.";
  num_ = bottom[0]->count(0, channel_axis_);
  CHECK_EQ(bottom[0]->shape(channel_axis_), channels_)
      << "Input size incompatible with convolution kernel.";
  // TODO: generalize to handle inputs of different shapes.
  for (int bottom_id = 1; bottom_id < bottom.size(); ++bottom_id) {
    CHECK(bottom[0]->shape() == bottom[bottom_id]->shape())
        << "All inputs must have the same shape.";
  }
  // Shape the tops.
  bottom_shape_ = &bottom[0]->shape();
  compute_output_shape();
  vector<int> top_shape(bottom[0]->shape().begin(),
      bottom[0]->shape().begin() + channel_axis_);
  top_shape.push_back(num_output_);
  for (int i = 0; i < num_spatial_axes_; ++i) {
    top_shape.push_back(output_shape_[i]);
  }
  for (int top_id = 0; top_id < top.size(); ++top_id) {
    top[top_id]->Reshape(top_shape);
  }
  if (reverse_dimensions()) {
    conv_out_spatial_dim_ = bottom[0]->count(first_spatial_axis);
  } else {
    conv_out_spatial_dim_ = top[0]->count(first_spatial_axis);
  }
  col_offset_ = kernel_dim_ * conv_out_spatial_dim_;
  output_offset_ = conv_out_channels_ * conv_out_spatial_dim_ / group_;
  // Setup input dimensions (conv_input_shape_).
  vector<int> bottom_dim_blob_shape(1, num_spatial_axes_ + 1);
  conv_input_shape_.Reshape(bottom_dim_blob_shape);
  int* conv_input_shape_data = conv_input_shape_.mutable_cpu_data();
  for (int i = 0; i < num_spatial_axes_ + 1; ++i) {
    if (reverse_dimensions()) {
      conv_input_shape_data[i] = top[0]->shape(channel_axis_ + i);
    } else {
      conv_input_shape_data[i] = bottom[0]->shape(channel_axis_ + i);
    }
  }
  // The im2col result buffer will only hold one image at a time to avoid
  // overly large memory usage. In the special case of 1x1 convolution
  // it goes lazily unused to save memory.
  col_buffer_shape_.clear();
  col_buffer_shape_.push_back(kernel_dim_ * group_);
  for (int i = 0; i < num_spatial_axes_; ++i) {
    if (reverse_dimensions()) {
      col_buffer_shape_.push_back(input_shape(i + 1));
    } else {
      col_buffer_shape_.push_back(output_shape_[i]);
    }
  }
  col_buffer_.Reshape(col_buffer_shape_);
  bottom_dim_ = bottom[0]->count(channel_axis_);
  top_dim_ = top[0]->count(channel_axis_);
  num_kernels_im2col_ = conv_in_channels_ * conv_out_spatial_dim_;
  num_kernels_col2im_ = reverse_dimensions() ? top_dim_ : bottom_dim_;
  // Set up the all ones "bias multiplier" for adding biases by BLAS
  out_spatial_dim_ = top[0]->count(first_spatial_axis);
  if (bias_term_) {
    vector<int> bias_multiplier_shape(1, out_spatial_dim_);
    bias_multiplier_.Reshape(bias_multiplier_shape);
    caffe_set(bias_multiplier_.count(), Dtype(1),
        bias_multiplier_.mutable_cpu_data());
  }
}

template <typename Dtype>
void BaseConvolutionLayer<Dtype>::forward_cpu_gemm(const Dtype* input,
    const Dtype* weights, Dtype* output, bool skip_im2col) {
  const Dtype* col_buff = input;
  if (!is_1x1_) {
    if (!skip_im2col) {
      conv_im2col_cpu(input, col_buffer_.mutable_cpu_data());
    }
    col_buff = col_buffer_.cpu_data();
  }
  for (int g = 0; g < group_; ++g) {
    caffe_cpu_gemm<Dtype>(CblasNoTrans, CblasNoTrans, conv_out_channels_ /
        group_, conv_out_spatial_dim_, kernel_dim_,
        (Dtype)1., weights + weight_offset_ * g, col_buff + col_offset_ * g,
        (Dtype)0., output + output_offset_ * g);
  }
}

template <typename Dtype>
void BaseConvolutionLayer<Dtype>::forward_cpu_bias(Dtype* output,
    const Dtype* bias) {
  caffe_cpu_gemm<Dtype>(CblasNoTrans, CblasNoTrans, num_output_,
      out_spatial_dim_, 1, (Dtype)1., bias, bias_multiplier_.cpu_data(),
      (Dtype)1., output);
}

template <typename Dtype>
void BaseConvolutionLayer<Dtype>::backward_cpu_gemm(const Dtype* output,
    const Dtype* weights, Dtype* input) {
  Dtype* col_buff = col_buffer_.mutable_cpu_data();
  if (is_1x1_) {
    col_buff = input;
  }
  for (int g = 0; g < group_; ++g) {
    caffe_cpu_gemm<Dtype>(CblasTrans, CblasNoTrans, kernel_dim_,
        conv_out_spatial_dim_, conv_out_channels_ / group_,
        (Dtype)1., weights + weight_offset_ * g, output + output_offset_ * g,
        (Dtype)0., col_buff + col_offset_ * g);
  }
  if (!is_1x1_) {
    conv_col2im_cpu(col_buff, input);
  }
}

template <typename Dtype>
void BaseConvolutionLayer<Dtype>::weight_cpu_gemm(const Dtype* input,
    const Dtype* output, Dtype* weights) {
  const Dtype* col_buff = input;
  if (!is_1x1_) {
    conv_im2col_cpu(input, col_buffer_.mutable_cpu_data());
    col_buff = col_buffer_.cpu_data();
  }
  for (int g = 0; g < group_; ++g) {
    caffe_cpu_gemm<Dtype>(CblasNoTrans, CblasTrans, conv_out_channels_ / group_,
        kernel_dim_, conv_out_spatial_dim_,
        (Dtype)1., output + output_offset_ * g, col_buff + col_offset_ * g,
        (Dtype)1., weights + weight_offset_ * g);
  }
}

template <typename Dtype>
void BaseConvolutionLayer<Dtype>::backward_cpu_bias(Dtype* bias,
    const Dtype* input) {
  caffe_cpu_gemv<Dtype>(CblasNoTrans, num_output_, out_spatial_dim_, 1.,
      input, bias_multiplier_.cpu_data(), 1., bias);
}

#ifndef CPU_ONLY

template <typename Dtype>
void BaseConvolutionLayer<Dtype>::forward_gpu_gemm(const Dtype* input,
    const Dtype* weights, Dtype* output, bool skip_im2col) {
  const Dtype* col_buff = input;
  if (!is_1x1_) {
    if (!skip_im2col) {
      conv_im2col_gpu(input, col_buffer_.mutable_gpu_data());
    }
    col_buff = col_buffer_.gpu_data();
  }
  for (int g = 0; g < group_; ++g) {
    caffe_gpu_gemm<Dtype>(CblasNoTrans, CblasNoTrans, conv_out_channels_ /
        group_, conv_out_spatial_dim_, kernel_dim_,
        (Dtype)1., weights + weight_offset_ * g, col_buff + col_offset_ * g,
        (Dtype)0., output + output_offset_ * g);
  }
}

template <typename Dtype>
void BaseConvolutionLayer<Dtype>::forward_gpu_bias(Dtype* output,
    const Dtype* bias) {
  caffe_gpu_gemm<Dtype>(CblasNoTrans, CblasNoTrans, num_output_,
      out_spatial_dim_, 1, (Dtype)1., bias, bias_multiplier_.gpu_data(),
      (Dtype)1., output);
}

template <typename Dtype>
void BaseConvolutionLayer<Dtype>::backward_gpu_gemm(const Dtype* output,
    const Dtype* weights, Dtype* input) {
  Dtype* col_buff = col_buffer_.mutable_gpu_data();
  if (is_1x1_) {
    col_buff = input;
  }
  for (int g = 0; g < group_; ++g) {
    caffe_gpu_gemm<Dtype>(CblasTrans, CblasNoTrans, kernel_dim_,
        conv_out_spatial_dim_, conv_out_channels_ / group_,
        (Dtype)1., weights + weight_offset_ * g, output + output_offset_ * g,
        (Dtype)0., col_buff + col_offset_ * g);
  }
  if (!is_1x1_) {
    conv_col2im_gpu(col_buff, input);
  }
}

template <typename Dtype>
void BaseConvolutionLayer<Dtype>::weight_gpu_gemm(const Dtype* input,
    const Dtype* output, Dtype* weights) {
  const Dtype* col_buff = input;
  if (!is_1x1_) {
    conv_im2col_gpu(input, col_buffer_.mutable_gpu_data());
    col_buff = col_buffer_.gpu_data();
  }
  for (int g = 0; g < group_; ++g) {
    caffe_gpu_gemm<Dtype>(CblasNoTrans, CblasTrans, conv_out_channels_ / group_,
        kernel_dim_, conv_out_spatial_dim_,
        (Dtype)1., output + output_offset_ * g, col_buff + col_offset_ * g,
        (Dtype)1., weights + weight_offset_ * g);
  }
}

template <typename Dtype>
void BaseConvolutionLayer<Dtype>::backward_gpu_bias(Dtype* bias,
    const Dtype* input) {
  caffe_gpu_gemv<Dtype>(CblasNoTrans, num_output_, out_spatial_dim_, 1.,
      input, bias_multiplier_.gpu_data(), 1., bias);
}

#endif  // !CPU_ONLY

INSTANTIATE_CLASS(BaseConvolutionLayer);

}  // namespace caffe<|MERGE_RESOLUTION|>--- conflicted
+++ resolved
@@ -162,51 +162,24 @@
     } else {
       this->blobs_.resize(1);
     }
-    // Initialize the weights:
+    // Initialize and fill the weights:
     // output channels x input channels per-group x kernel height x kernel width
-<<<<<<< HEAD
-    LOG(INFO) << "Convolution layer: out_channels = " << conv_out_channels_
-              << " in_channels = " << conv_in_channels_
-              << " h = " << kernel_h_ << " w = " << kernel_w_;
-    vector<int> weight_shape(4);
-    weight_shape[0] = conv_out_channels_;
-    weight_shape[1] = conv_in_channels_ / group_;
-    weight_shape[2] = kernel_h_;
-    weight_shape[3] = kernel_w_;
-    this->blobs_[0].reset(new Blob<Dtype>(weight_shape));
-    // If necessary, initialize the biases.
-=======
     this->blobs_[0].reset(new Blob<Dtype>(weight_shape));
     shared_ptr<Filler<Dtype> > weight_filler(GetFiller<Dtype>(
         this->layer_param_.convolution_param().weight_filler()));
     weight_filler->Fill(this->blobs_[0].get());
     // If necessary, initialize and fill the biases.
->>>>>>> 4541f890
     if (bias_term_) {
       this->blobs_[1].reset(new Blob<Dtype>(bias_shape));
+      shared_ptr<Filler<Dtype> > bias_filler(GetFiller<Dtype>(
+          this->layer_param_.convolution_param().bias_filler()));
+      bias_filler->Fill(this->blobs_[1].get());
     }
   }
   kernel_dim_ = this->blobs_[0]->count(1);
   weight_offset_ = conv_out_channels_ * kernel_dim_ / group_;
   // Propagate gradients to the parameters (as directed by backward pass).
   this->param_propagate_down_.resize(this->blobs_.size(), true);
-  /* TODO: shouldn't have this function */
-  this->InitializeValues();
-}
-
-template <typename Dtype>
-void BaseConvolutionLayer<Dtype>::InitializeValues() {
-  bias_term_ = this->layer_param_.inner_product_param().bias_term();
-  // fill the weights
-  shared_ptr<Filler<Dtype> > weight_filler(GetFiller<Dtype>(
-      this->layer_param_.convolution_param().weight_filler()));
-  weight_filler->Fill(this->blobs_[0].get());
-  // If necessary, fill the bias term
-  if (bias_term_) {
-    shared_ptr<Filler<Dtype> > bias_filler(GetFiller<Dtype>(
-        this->layer_param_.convolution_param().bias_filler()));
-    bias_filler->Fill(this->blobs_[1].get());
-  }
 }
 
 template <typename Dtype>
