--- conflicted
+++ resolved
@@ -57,25 +57,16 @@
   const bool kForward = false;
   for (int i = 0; i < bottom.size(); ++i) {
     const int bottom_concat_axis = bottom[i]->shape(concat_axis_);
-<<<<<<< HEAD
-    const int bottom_concat_size = bottom_concat_axis * concat_input_size_;
-    const int nthreads = bottom_concat_size * num_concats_;
-    Concat<Dtype>  // NOLINT_NEXT_LINE(whitespace/operators)
-        <<<CAFFE_GET_BLOCKS(nthreads), CAFFE_CUDA_NUM_THREADS,
-           0, Caffe::cuda_stream()>>>(
-        nthreads, top_diff, kForward, num_concats_, concat_input_size_,
-        top_concat_axis, bottom_concat_axis, offset_concat_axis, bottom_diff);
-=======
     if (propagate_down[i]) {
       Dtype* bottom_diff = bottom[i]->mutable_gpu_diff();
       const int bottom_concat_size = bottom_concat_axis * concat_input_size_;
       const int nthreads = bottom_concat_size * num_concats_;
       Concat<Dtype>  // NOLINT_NEXT_LINE(whitespace/operators)
-          <<<CAFFE_GET_BLOCKS(nthreads), CAFFE_CUDA_NUM_THREADS>>>(
+          <<<CAFFE_GET_BLOCKS(nthreads), CAFFE_CUDA_NUM_THREADS,
+             0, Caffe::cuda_stream()>>>(
           nthreads, top_diff, kForward, num_concats_, concat_input_size_,
           top_concat_axis, bottom_concat_axis, offset_concat_axis, bottom_diff);
     }
->>>>>>> 4541f890
     offset_concat_axis += bottom_concat_axis;
   }
   CUDA_CHECK(cudaStreamSynchronize(Caffe::cuda_stream()));
