--- conflicted
+++ resolved
@@ -15,31 +15,11 @@
   use_global_stats_ = this->phase_ == TEST;
   if (param.has_use_global_stats())
     use_global_stats_ = param.use_global_stats();
-  /* Cui: I don't want to use the global stats */
-  use_global_stats_ = false;
   if (bottom[0]->num_axes() == 1)
     channels_ = 1;
   else
     channels_ = bottom[0]->shape(1);
   eps_ = param.eps();
-<<<<<<< HEAD
-  /* Cui: I don't want to keep the running average of mean and variance */
-  // if (this->blobs_.size() > 0) {
-    // LOG(INFO) << "Skipping parameter initialization";
-  // } else {
-    // this->blobs_.resize(3);
-    // vector<int> sz;
-    // sz.push_back(channels_);
-    // this->blobs_[0].reset(new Blob<Dtype>(sz));
-    // this->blobs_[1].reset(new Blob<Dtype>(sz));
-    // sz[0]=1;
-    // this->blobs_[2].reset(new Blob<Dtype>(sz));
-    // for (int i = 0; i < 3; ++i) {
-      // caffe_set(this->blobs_[i]->count(), Dtype(0),
-                // this->blobs_[i]->mutable_cpu_data());
-    // }
-  // }
-=======
   if (this->blobs_.size() > 0) {
     LOG(INFO) << "Skipping parameter initialization";
   } else {
@@ -68,7 +48,6 @@
     this->blobs_[4].reset(new Blob<Dtype>(sz));
     iter_ = 0;
   }
->>>>>>> 7f42af01
 }
 
 template <typename Dtype>
@@ -86,23 +65,6 @@
   sz.push_back(channels_);
   mean_.Reshape(sz);
   variance_.Reshape(sz);
-<<<<<<< HEAD
-  // temp_.ReshapeLike(*bottom[0]);
-  // x_norm_.ReshapeLike(*bottom[0]);
-  top[1]->ReshapeLike(*bottom[0]);    /* used as temp_ */
-  top[2]->ReshapeLike(*bottom[0]);    /* used as x_norm_ */
-  sz[0]=bottom[0]->shape(0);
-  batch_sum_multiplier_.Reshape(sz);
-
-  int spatial_dim = bottom[0]->count()/(channels_*bottom[0]->shape(0));
-  if (spatial_sum_multiplier_.num_axes() == 0 ||
-      spatial_sum_multiplier_.shape(0) != spatial_dim) {
-    sz[0] = spatial_dim;
-    spatial_sum_multiplier_.Reshape(sz);
-    Dtype* multiplier_data = spatial_sum_multiplier_.mutable_cpu_data();
-    caffe_set(spatial_sum_multiplier_.count(), Dtype(1), multiplier_data);
-  }
-=======
   inv_variance_.Reshape(sz);
   temp_C_.Reshape(sz);
 
@@ -122,7 +84,6 @@
   temp_.ReshapeLike(*bottom[0]);
   x_norm_.ReshapeLike(*bottom[0]);
 }
->>>>>>> 7f42af01
 
 //  multicast x[c] into y[.,c,...]
 template <typename Dtype>
@@ -171,34 +132,11 @@
 
   const Dtype* bottom_data = bottom[0]->cpu_data();
   Dtype* top_data = top[0]->mutable_cpu_data();
-<<<<<<< HEAD
-  int num = bottom[0]->shape(0);
-  int spatial_dim = bottom[0]->count()/(bottom[0]->shape(0)*channels_);
-
-  /* Cui: use top[1] and top[2] for temp and x_norm */
-  Blob<Dtype>& temp = *top[1];
-  Blob<Dtype>& x_norm = *top[2];
-
-  if (bottom[0] != top[0]) {
-    caffe_copy(bottom[0]->count(), bottom_data, top_data);
-  }
-
-  if (use_global_stats_) {
-    CHECK(0);
-    // use the stored mean/variance estimates.
-    const Dtype scale_factor = this->blobs_[2]->cpu_data()[0] == 0 ?
-        0 : 1 / this->blobs_[2]->cpu_data()[0];
-    caffe_cpu_scale(variance_.count(), scale_factor,
-        this->blobs_[0]->cpu_data(), mean_.mutable_cpu_data());
-    caffe_cpu_scale(variance_.count(), scale_factor,
-        this->blobs_[1]->cpu_data(), variance_.mutable_cpu_data());
-=======
 
   if (use_global_stats_) {
     // use global mean/variance
     caffe_copy(C, this->blobs_[2]->cpu_data(), mean_.mutable_cpu_data());
     caffe_copy(C, this->blobs_[3]->cpu_data(), variance_.mutable_cpu_data());
->>>>>>> 7f42af01
   } else {
     compute_mean_per_channel_cpu(N, C, S, bottom_data,
         mean_.mutable_cpu_data());
@@ -222,31 +160,6 @@
     // caffe_cpu_scale(C, bias_corr, variance_.cpu_data(),
     //    variance_.mutable_cpu_data());
 
-<<<<<<< HEAD
-  if (!use_global_stats_) {
-    // compute variance using var(X) = E((X-EX)^2)
-    caffe_powx(top[0]->count(), top_data, Dtype(2),
-        temp.mutable_cpu_data());  // (X-EX)^2
-    caffe_cpu_gemv<Dtype>(CblasNoTrans, channels_ * num, spatial_dim,
-        1. / (num * spatial_dim), temp.cpu_data(),
-        spatial_sum_multiplier_.cpu_data(), 0.,
-        num_by_chans_.mutable_cpu_data());
-    caffe_cpu_gemv<Dtype>(CblasTrans, num, channels_, 1.,
-        num_by_chans_.cpu_data(), batch_sum_multiplier_.cpu_data(), 0.,
-        variance_.mutable_cpu_data());  // E((X_EX)^2)
-
-    // compute and save moving average
-    /* Cui: I don't want to use the global stats */
-    // this->blobs_[2]->mutable_cpu_data()[0] *= moving_average_fraction_;
-    // this->blobs_[2]->mutable_cpu_data()[0] += 1;
-    // caffe_cpu_axpby(mean_.count(), Dtype(1), mean_.cpu_data(),
-        // moving_average_fraction_, this->blobs_[0]->mutable_cpu_data());
-    // int m = bottom[0]->count()/channels_;
-    // Dtype bias_correction_factor = m > 1 ? Dtype(m)/(m-1) : 1;
-    // caffe_cpu_axpby(variance_.count(), bias_correction_factor,
-        // variance_.cpu_data(), moving_average_fraction_,
-        // this->blobs_[1]->mutable_cpu_data());
-=======
     // clip variance
     if ((this->phase_ == TRAIN) && (iter_ <= BN_VARIANCE_CLIP_START))
       iter_++;
@@ -278,7 +191,6 @@
       caffe_copy(C, mean_.cpu_data(), this->blobs_[2]->mutable_cpu_data());
       caffe_copy(C, variance_.cpu_data(), this->blobs_[3]->mutable_cpu_data());
     }
->>>>>>> 7f42af01
   }
   //  inv_var= ( eps+ variance)^(-0.5)
   caffe_add_scalar(C, eps_, variance_.mutable_cpu_data());
@@ -290,25 +202,6 @@
   // copy x_norm for backward
   caffe_copy(top_size, top_data, x_norm_.mutable_cpu_data());
 
-<<<<<<< HEAD
-  // normalize variance
-  caffe_add_scalar(variance_.count(), eps_, variance_.mutable_cpu_data());
-  caffe_powx(variance_.count(), variance_.cpu_data(), Dtype(0.5),
-             variance_.mutable_cpu_data());
-
-  // replicate variance to input size
-  caffe_cpu_gemm<Dtype>(CblasNoTrans, CblasNoTrans, num, channels_, 1, 1,
-      batch_sum_multiplier_.cpu_data(), variance_.cpu_data(), 0.,
-      num_by_chans_.mutable_cpu_data());
-  caffe_cpu_gemm<Dtype>(CblasNoTrans, CblasNoTrans, channels_ * num,
-      spatial_dim, 1, 1., num_by_chans_.cpu_data(),
-      spatial_sum_multiplier_.cpu_data(), 0., temp.mutable_cpu_data());
-  caffe_div(temp.count(), top_data, temp.cpu_data(), top_data);
-  // TODO(cdoersch): The caching is only needed because later in-place layers
-  //                 might clobber the data.  Can we skip this if they won't?
-  caffe_copy(x_norm.count(), top_data,
-      x_norm.mutable_cpu_data());
-=======
   // -- STAGE 2:  Y = X_norm * scale[c] + shift[c]  -----------------
   // Y = X_norm * scale[c]
   const Blob<Dtype> & scale_data = *(this->blobs_[0]);
@@ -318,90 +211,12 @@
   const Blob<Dtype> & shift_data = *(this->blobs_[1]);
   multicast_cpu(N, C, S, shift_data.cpu_data(), temp_.mutable_cpu_data());
   caffe_add(top_size, top_data, temp_.mutable_cpu_data(), top_data);
->>>>>>> 7f42af01
 }
 
 template <typename Dtype>
 void BatchNormLayer<Dtype>::Backward_cpu(const vector<Blob<Dtype>*>& top,
     const vector<bool>& propagate_down,
     const vector<Blob<Dtype>*>& bottom) {
-<<<<<<< HEAD
-  const Dtype* top_diff;
-  /* Cui: use top[1] and top[2] for temp and x_norm */
-  Blob<Dtype>& temp = *top[1];
-  Blob<Dtype>& x_norm = *top[2];
-
-  if (bottom[0] != top[0]) {
-    top_diff = top[0]->cpu_diff();
-  } else {
-    caffe_copy(x_norm.count(), top[0]->cpu_diff(), x_norm.mutable_cpu_diff());
-    top_diff = x_norm.cpu_diff();
-  }
-  Dtype* bottom_diff = bottom[0]->mutable_cpu_diff();
-  if (use_global_stats_) {
-    caffe_div(temp.count(), top_diff, temp.cpu_data(), bottom_diff);
-    return;
-  }
-  const Dtype* top_data = x_norm.cpu_data();
-  int num = bottom[0]->shape()[0];
-  int spatial_dim = bottom[0]->count()/(bottom[0]->shape(0)*channels_);
-  // if Y = (X-mean(X))/(sqrt(var(X)+eps)), then
-  //
-  // dE(Y)/dX =
-  //   (dE/dY - mean(dE/dY) - mean(dE/dY \cdot Y) \cdot Y)
-  //     ./ sqrt(var(X) + eps)
-  //
-  // where \cdot and ./ are hadamard product and elementwise division,
-  // respectively, dE/dY is the top diff, and mean/var/sum are all computed
-  // along all dimensions except the channels dimension.  In the above
-  // equation, the operations allow for expansion (i.e. broadcast) along all
-  // dimensions except the channels dimension where required.
-
-  // sum(dE/dY \cdot Y)
-  caffe_mul(temp.count(), top_data, top_diff, bottom_diff);
-  caffe_cpu_gemv<Dtype>(CblasNoTrans, channels_ * num, spatial_dim, 1.,
-      bottom_diff, spatial_sum_multiplier_.cpu_data(), 0.,
-      num_by_chans_.mutable_cpu_data());
-  caffe_cpu_gemv<Dtype>(CblasTrans, num, channels_, 1.,
-      num_by_chans_.cpu_data(), batch_sum_multiplier_.cpu_data(), 0.,
-      mean_.mutable_cpu_data());
-
-  // reshape (broadcast) the above
-  caffe_cpu_gemm<Dtype>(CblasNoTrans, CblasNoTrans, num, channels_, 1, 1,
-      batch_sum_multiplier_.cpu_data(), mean_.cpu_data(), 0.,
-      num_by_chans_.mutable_cpu_data());
-  caffe_cpu_gemm<Dtype>(CblasNoTrans, CblasNoTrans, channels_ * num,
-      spatial_dim, 1, 1., num_by_chans_.cpu_data(),
-      spatial_sum_multiplier_.cpu_data(), 0., bottom_diff);
-
-  // sum(dE/dY \cdot Y) \cdot Y
-  caffe_mul(temp.count(), top_data, bottom_diff, bottom_diff);
-
-  // sum(dE/dY)-sum(dE/dY \cdot Y) \cdot Y
-  caffe_cpu_gemv<Dtype>(CblasNoTrans, channels_ * num, spatial_dim, 1.,
-      top_diff, spatial_sum_multiplier_.cpu_data(), 0.,
-      num_by_chans_.mutable_cpu_data());
-  caffe_cpu_gemv<Dtype>(CblasTrans, num, channels_, 1.,
-      num_by_chans_.cpu_data(), batch_sum_multiplier_.cpu_data(), 0.,
-      mean_.mutable_cpu_data());
-  // reshape (broadcast) the above to make
-  // sum(dE/dY)-sum(dE/dY \cdot Y) \cdot Y
-  caffe_cpu_gemm<Dtype>(CblasNoTrans, CblasNoTrans, num, channels_, 1, 1,
-      batch_sum_multiplier_.cpu_data(), mean_.cpu_data(), 0.,
-      num_by_chans_.mutable_cpu_data());
-  caffe_cpu_gemm<Dtype>(CblasNoTrans, CblasNoTrans, num * channels_,
-      spatial_dim, 1, 1., num_by_chans_.cpu_data(),
-      spatial_sum_multiplier_.cpu_data(), 1., bottom_diff);
-
-  // dE/dY - mean(dE/dY)-mean(dE/dY \cdot Y) \cdot Y
-  caffe_cpu_axpby(temp.count(), Dtype(1), top_diff,
-      Dtype(-1. / (num * spatial_dim)), bottom_diff);
-
-  // note: temp still contains sqrt(var(X)+eps), computed during the forward
-  // pass.
-  caffe_div(temp.count(), bottom_diff, temp.cpu_data(), bottom_diff);
-}
-=======
   int N = bottom[0]->shape(0);
   int C = channels_;
   int S = bottom[0]->count(0) / (N*C);
@@ -441,7 +256,6 @@
   const Dtype* top_data = x_norm_.cpu_data();
   top_diff = x_norm_.cpu_diff();
   Dtype* bottom_diff = bottom[0]->mutable_cpu_diff();
->>>>>>> 7f42af01
 
   // temp = mean(dE/dY .* Y)
   caffe_mul(top_size, top_diff, top_data, temp_.mutable_cpu_diff());
