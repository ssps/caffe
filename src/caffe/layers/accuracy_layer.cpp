#include <algorithm>
#include <functional>
#include <utility>
#include <vector>

#include "caffe/layer.hpp"
#include "caffe/util/io.hpp"
#include "caffe/util/math_functions.hpp"
#include "caffe/vision_layers.hpp"

namespace caffe {

template <typename Dtype>
void AccuracyLayer<Dtype>::LayerSetUp(
  const vector<Blob<Dtype>*>& bottom, const vector<Blob<Dtype>*>& top) {
  top_k_ = this->layer_param_.accuracy_param().top_k();

  has_ignore_label_ =
    this->layer_param_.accuracy_param().has_ignore_label();
  if (has_ignore_label_) {
    ignore_label_ = this->layer_param_.accuracy_param().ignore_label();
  }

  denominator_ = this->layer_param_.accuracy_param().denominator();
  CHECK_GE(denominator_, 0)
      << "Denominator must be positive; or 0, for the batch size.";
}

template <typename Dtype>
void AccuracyLayer<Dtype>::Reshape(
  const vector<Blob<Dtype>*>& bottom, const vector<Blob<Dtype>*>& top) {
  CHECK_LE(top_k_, bottom[0]->count() / bottom[1]->count())
      << "top_k must be less than or equal to the number of classes.";
  label_axis_ =
      bottom[0]->CanonicalAxisIndex(this->layer_param_.accuracy_param().axis());
  outer_num_ = bottom[0]->count(0, label_axis_);
  inner_num_ = bottom[0]->count(label_axis_ + 1);
  CHECK_EQ(outer_num_ * inner_num_, bottom[1]->count())
      << "Number of labels must match number of predictions; "
      << "e.g., if label axis == 1 and prediction shape is (N, C, H, W), "
      << "label count (number of labels) must be N*H*W, "
      << "with integer values in {0, 1, ..., C-1}.";
  vector<int> top_shape(0);  // Accuracy is a scalar; 0 axes.
  top[0]->Reshape(top_shape);
  if (top.size() > 1) {
    top[1]->Reshape(top_shape);
  }
}

template <typename Dtype>
void AccuracyLayer<Dtype>::Forward_cpu(const vector<Blob<Dtype>*>& bottom,
    const vector<Blob<Dtype>*>& top) {
  const Dtype* bottom_data = bottom[0]->cpu_data();
  const Dtype* bottom_label = bottom[1]->cpu_data();
  // {
    // LOG(INFO) << "bottom[1]->gpu_data() = " << bottom[1]->gpu_data();
    // Dtype bottom_label_dot;
    // caffe_gpu_dot(bottom[1]->count(), bottom[1]->gpu_data(), bottom[1]->gpu_data(), &bottom_label_dot);
    // LOG(INFO) << "bottom_label_gpu_dot = " << bottom_label_dot;
    // bottom_label_dot = caffe_cpu_dot(bottom[1]->count(), bottom_label, bottom_label);
    // LOG(INFO) << "bottom_label_dot = " << bottom_label_dot;
  // }
  const int dim = bottom[0]->count() / outer_num_;
  const int num_labels = bottom[0]->shape(label_axis_);
  {
    /* Top-k accuracy */
    vector<Dtype> maxval(top_k_+1);
    vector<int> max_id(top_k_+1);
    int count = 0;
    Dtype accuracy = 0;
    for (int i = 0; i < outer_num_; ++i) {
      for (int j = 0; j < inner_num_; ++j) {
        const int label_value =
            static_cast<int>(bottom_label[i * inner_num_ + j]);
        if (has_ignore_label_ && label_value == ignore_label_) {
          continue;
        }
        DCHECK_GE(label_value, 0);
        DCHECK_LT(label_value, num_labels);
        // Top-k accuracy
        std::vector<std::pair<Dtype, int> > bottom_data_vector;
        for (int k = 0; k < num_labels; ++k) {
          bottom_data_vector.push_back(std::make_pair(
              bottom_data[i * dim + k * inner_num_ + j], k));
        }
        std::partial_sort(
            bottom_data_vector.begin(), bottom_data_vector.begin() + top_k_,
            bottom_data_vector.end(), std::greater<std::pair<Dtype, int> >());
        // check if true label is in top k predictions
        for (int k = 0; k < top_k_; k++) {
          // LOG(INFO) << bottom_data_vector[k].second << " vs " << label_value;
          if (bottom_data_vector[k].second == label_value) {
            ++accuracy;
            break;
          }
        }
        ++count;
      }
    }
    // LOG(INFO) << "Accuracy: " << accuracy;
    top[0]->mutable_cpu_data()[0] = accuracy / count;
    // Accuracy layer should not be used as a loss function.
  }
  if (top.size() > 1) {
    /* Show extra top-5 accuracy */
    int top_5 = 5;
    vector<Dtype> maxval(top_5+1);
    vector<int> max_id(top_5+1);
    int count = 0;
    Dtype accuracy = 0;
    for (int i = 0; i < outer_num_; ++i) {
      for (int j = 0; j < inner_num_; ++j) {
        const int label_value =
            static_cast<int>(bottom_label[i * inner_num_ + j]);
        if (has_ignore_label_ && label_value == ignore_label_) {
          continue;
        }
        DCHECK_GE(label_value, 0);
        DCHECK_LT(label_value, num_labels);
        // Top-5 accuracy
        std::vector<std::pair<Dtype, int> > bottom_data_vector;
        for (int k = 0; k < num_labels; ++k) {
          bottom_data_vector.push_back(std::make_pair(
              bottom_data[i * dim + k * inner_num_ + j], k));
        }
        std::partial_sort(
            bottom_data_vector.begin(), bottom_data_vector.begin() + top_5,
            bottom_data_vector.end(), std::greater<std::pair<Dtype, int> >());
        // check if true label is in top 5 predictions
        for (int k = 0; k < top_5; k++) {
          // LOG(INFO) << bottom_data_vector[k].second << " vs " << label_value;
          if (bottom_data_vector[k].second == label_value) {
            ++accuracy;
            break;
          }
        }
        ++count;
      }
    }
    // LOG(INFO) << "Accuracy: " << accuracy;
    top[1]->mutable_cpu_data()[0] = accuracy / count;
    // Accuracy layer should not be used as a loss function.
  }
<<<<<<< HEAD
=======

  // LOG(INFO) << "Accuracy: " << accuracy;
  const Dtype denominator = (denominator_ == 0) ? count : denominator_;
  top[0]->mutable_cpu_data()[0] = accuracy / denominator;
  // Accuracy layer should not be used as a loss function.
>>>>>>> 76fdb57d
}

INSTANTIATE_CLASS(AccuracyLayer);
REGISTER_LAYER_CLASS(Accuracy);

}  // namespace caffe<|MERGE_RESOLUTION|>--- conflicted
+++ resolved
@@ -98,7 +98,8 @@
       }
     }
     // LOG(INFO) << "Accuracy: " << accuracy;
-    top[0]->mutable_cpu_data()[0] = accuracy / count;
+    const Dtype denominator = (denominator_ == 0) ? count : denominator_;
+    top[0]->mutable_cpu_data()[0] = accuracy / denominator;
     // Accuracy layer should not be used as a loss function.
   }
   if (top.size() > 1) {
@@ -138,17 +139,10 @@
       }
     }
     // LOG(INFO) << "Accuracy: " << accuracy;
-    top[1]->mutable_cpu_data()[0] = accuracy / count;
+    const Dtype denominator = (denominator_ == 0) ? count : denominator_;
+    top[1]->mutable_cpu_data()[0] = accuracy / denominator;
     // Accuracy layer should not be used as a loss function.
   }
-<<<<<<< HEAD
-=======
-
-  // LOG(INFO) << "Accuracy: " << accuracy;
-  const Dtype denominator = (denominator_ == 0) ? count : denominator_;
-  top[0]->mutable_cpu_data()[0] = accuracy / denominator;
-  // Accuracy layer should not be used as a loss function.
->>>>>>> 76fdb57d
 }
 
 INSTANTIATE_CLASS(AccuracyLayer);
