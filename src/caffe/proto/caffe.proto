--- conflicted
+++ resolved
@@ -306,11 +306,7 @@
 // NOTE
 // Update the next available ID when you add a new LayerParameter field.
 //
-<<<<<<< HEAD
-// LayerParameter next available layer-specific ID: 143 (last added: recurrent_param)
-=======
-// LayerParameter next available layer-specific ID: 145 (last added: crop_param)
->>>>>>> 7f42af01
+// LayerParameter next available layer-specific ID: 146 (last added: recurrent_param)
 message LayerParameter {
   optional string name = 1; // the layer name
   optional string type = 2; // the layer type
@@ -389,7 +385,7 @@
   optional PReLUParameter prelu_param = 131;
   optional PythonParameter python_param = 130;
   optional ReductionParameter reduction_param = 136;
-  optional RecurrentParameter recurrent_param = 143;
+  optional RecurrentParameter recurrent_param = 145;
   optional ReLUParameter relu_param = 123;
   optional ReshapeParameter reshape_param = 133;
   optional ScaleParameter scale_param = 142;
