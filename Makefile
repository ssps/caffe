PROJECT := caffe

CONFIG_FILE := Makefile.config
# Explicitly check for the config file, otherwise make -k will proceed anyway.
ifeq ($(wildcard $(CONFIG_FILE)),)
$(error $(CONFIG_FILE) not found. See $(CONFIG_FILE).example.)
endif
include $(CONFIG_FILE)

BUILD_DIR_LINK := $(BUILD_DIR)
ifeq ($(RELEASE_BUILD_DIR),)
	RELEASE_BUILD_DIR := .$(BUILD_DIR)_release
endif
ifeq ($(DEBUG_BUILD_DIR),)
	DEBUG_BUILD_DIR := .$(BUILD_DIR)_debug
endif

DEBUG ?= 0
ifeq ($(DEBUG), 1)
	BUILD_DIR := $(DEBUG_BUILD_DIR)
	OTHER_BUILD_DIR := $(RELEASE_BUILD_DIR)
else
	BUILD_DIR := $(RELEASE_BUILD_DIR)
	OTHER_BUILD_DIR := $(DEBUG_BUILD_DIR)
endif

# All of the directories containing code.
SRC_DIRS := $(shell find * -type d -exec bash -c "find {} -maxdepth 1 \
	\( -name '*.cpp' -o -name '*.proto' \) | grep -q ." \; -print)

# The target shared library name
LIBRARY_NAME := $(PROJECT)
LIB_BUILD_DIR := $(BUILD_DIR)/lib
STATIC_NAME := $(LIB_BUILD_DIR)/lib$(LIBRARY_NAME).a
DYNAMIC_VERSION_MAJOR 		:= 1
DYNAMIC_VERSION_MINOR 		:= 0
DYNAMIC_VERSION_REVISION 	:= 0-rc3
DYNAMIC_NAME_SHORT := lib$(LIBRARY_NAME).so
#DYNAMIC_SONAME_SHORT := $(DYNAMIC_NAME_SHORT).$(DYNAMIC_VERSION_MAJOR)
DYNAMIC_VERSIONED_NAME_SHORT := $(DYNAMIC_NAME_SHORT).$(DYNAMIC_VERSION_MAJOR).$(DYNAMIC_VERSION_MINOR).$(DYNAMIC_VERSION_REVISION)
DYNAMIC_NAME := $(LIB_BUILD_DIR)/$(DYNAMIC_VERSIONED_NAME_SHORT)
COMMON_FLAGS += -DCAFFE_VERSION=$(DYNAMIC_VERSION_MAJOR).$(DYNAMIC_VERSION_MINOR).$(DYNAMIC_VERSION_REVISION)

##############################
# Get all source files
##############################
# CXX_SRCS are the source files excluding the test ones.
CXX_SRCS := $(shell find src/$(PROJECT) ! -name "test_*.cpp" -name "*.cpp")
# CU_SRCS are the cuda source files
CU_SRCS := $(shell find src/$(PROJECT) ! -name "test_*.cu" -name "*.cu")
# TEST_SRCS are the test source files
TEST_MAIN_SRC := src/$(PROJECT)/test/test_caffe_main.cpp
TEST_SRCS := $(shell find src/$(PROJECT) -name "test_*.cpp")
TEST_SRCS := $(filter-out $(TEST_MAIN_SRC), $(TEST_SRCS))
TEST_CU_SRCS := $(shell find src/$(PROJECT) -name "test_*.cu")
GTEST_SRC := src/gtest/gtest-all.cpp
# TOOL_SRCS are the source files for the tool binaries
TOOL_SRCS := $(shell find tools -name "*.cpp")
# EXAMPLE_SRCS are the source files for the example binaries
EXAMPLE_SRCS := $(shell find examples -name "*.cpp")
# BUILD_INCLUDE_DIR contains any generated header files we want to include.
BUILD_INCLUDE_DIR := $(BUILD_DIR)/src
# PROTO_SRCS are the protocol buffer definitions
PROTO_SRC_DIR := src/$(PROJECT)/proto
PROTO_SRCS := $(wildcard $(PROTO_SRC_DIR)/*.proto)
# PROTO_BUILD_DIR will contain the .cc and obj files generated from
# PROTO_SRCS; PROTO_BUILD_INCLUDE_DIR will contain the .h header files
PROTO_BUILD_DIR := $(BUILD_DIR)/$(PROTO_SRC_DIR)
PROTO_BUILD_INCLUDE_DIR := $(BUILD_INCLUDE_DIR)/$(PROJECT)/proto
# NONGEN_CXX_SRCS includes all source/header files except those generated
# automatically (e.g., by proto).
NONGEN_CXX_SRCS := $(shell find \
	src/$(PROJECT) \
	include/$(PROJECT) \
	python/$(PROJECT) \
	matlab/+$(PROJECT)/private \
	examples \
	tools \
	-name "*.cpp" -or -name "*.hpp" -or -name "*.cu" -or -name "*.cuh")
LINT_SCRIPT := scripts/cpp_lint.py
LINT_OUTPUT_DIR := $(BUILD_DIR)/.lint
LINT_EXT := lint.txt
LINT_OUTPUTS := $(addsuffix .$(LINT_EXT), $(addprefix $(LINT_OUTPUT_DIR)/, $(NONGEN_CXX_SRCS)))
EMPTY_LINT_REPORT := $(BUILD_DIR)/.$(LINT_EXT)
NONEMPTY_LINT_REPORT := $(BUILD_DIR)/$(LINT_EXT)
# PY$(PROJECT)_SRC is the python wrapper for $(PROJECT)
PY$(PROJECT)_SRC := python/$(PROJECT)/_$(PROJECT).cpp
PY$(PROJECT)_SO := python/$(PROJECT)/_$(PROJECT).so
PY$(PROJECT)_HXX := include/$(PROJECT)/layers/python_layer.hpp
# MAT$(PROJECT)_SRC is the mex entrance point of matlab package for $(PROJECT)
MAT$(PROJECT)_SRC := matlab/+$(PROJECT)/private/$(PROJECT)_.cpp
ifneq ($(MATLAB_DIR),)
	MAT_SO_EXT := $(shell $(MATLAB_DIR)/bin/mexext)
endif
MAT$(PROJECT)_SO := matlab/+$(PROJECT)/private/$(PROJECT)_.$(MAT_SO_EXT)

##############################
# Derive generated files
##############################
# The generated files for protocol buffers
PROTO_GEN_HEADER_SRCS := $(addprefix $(PROTO_BUILD_DIR)/, \
		$(notdir ${PROTO_SRCS:.proto=.pb.h}))
PROTO_GEN_HEADER := $(addprefix $(PROTO_BUILD_INCLUDE_DIR)/, \
		$(notdir ${PROTO_SRCS:.proto=.pb.h}))
PROTO_GEN_CC := $(addprefix $(BUILD_DIR)/, ${PROTO_SRCS:.proto=.pb.cc})
PY_PROTO_BUILD_DIR := python/$(PROJECT)/proto
PY_PROTO_INIT := python/$(PROJECT)/proto/__init__.py
PROTO_GEN_PY := $(foreach file,${PROTO_SRCS:.proto=_pb2.py}, \
		$(PY_PROTO_BUILD_DIR)/$(notdir $(file)))
# The objects corresponding to the source files
# These objects will be linked into the final shared library, so we
# exclude the tool, example, and test objects.
CXX_OBJS := $(addprefix $(BUILD_DIR)/, ${CXX_SRCS:.cpp=.o})
CU_OBJS := $(addprefix $(BUILD_DIR)/cuda/, ${CU_SRCS:.cu=.o})
PROTO_OBJS := ${PROTO_GEN_CC:.cc=.o}
OBJS := $(PROTO_OBJS) $(CXX_OBJS) $(CU_OBJS)
# tool, example, and test objects
TOOL_OBJS := $(addprefix $(BUILD_DIR)/, ${TOOL_SRCS:.cpp=.o})
TOOL_BUILD_DIR := $(BUILD_DIR)/tools
TEST_CXX_BUILD_DIR := $(BUILD_DIR)/src/$(PROJECT)/test
TEST_CU_BUILD_DIR := $(BUILD_DIR)/cuda/src/$(PROJECT)/test
TEST_CXX_OBJS := $(addprefix $(BUILD_DIR)/, ${TEST_SRCS:.cpp=.o})
TEST_CU_OBJS := $(addprefix $(BUILD_DIR)/cuda/, ${TEST_CU_SRCS:.cu=.o})
TEST_OBJS := $(TEST_CXX_OBJS) $(TEST_CU_OBJS)
GTEST_OBJ := $(addprefix $(BUILD_DIR)/, ${GTEST_SRC:.cpp=.o})
EXAMPLE_OBJS := $(addprefix $(BUILD_DIR)/, ${EXAMPLE_SRCS:.cpp=.o})
# Output files for automatic dependency generation
DEPS := ${CXX_OBJS:.o=.d} ${CU_OBJS:.o=.d} ${TEST_CXX_OBJS:.o=.d} \
	${TEST_CU_OBJS:.o=.d} $(BUILD_DIR)/${MAT$(PROJECT)_SO:.$(MAT_SO_EXT)=.d}
# tool, example, and test bins
TOOL_BINS := ${TOOL_OBJS:.o=.bin}
EXAMPLE_BINS := ${EXAMPLE_OBJS:.o=.bin}
# symlinks to tool bins without the ".bin" extension
TOOL_BIN_LINKS := ${TOOL_BINS:.bin=}
# Put the test binaries in build/test for convenience.
TEST_BIN_DIR := $(BUILD_DIR)/test
TEST_CU_BINS := $(addsuffix .testbin,$(addprefix $(TEST_BIN_DIR)/, \
		$(foreach obj,$(TEST_CU_OBJS),$(basename $(notdir $(obj))))))
TEST_CXX_BINS := $(addsuffix .testbin,$(addprefix $(TEST_BIN_DIR)/, \
		$(foreach obj,$(TEST_CXX_OBJS),$(basename $(notdir $(obj))))))
TEST_BINS := $(TEST_CXX_BINS) $(TEST_CU_BINS)
# TEST_ALL_BIN is the test binary that links caffe dynamically.
TEST_ALL_BIN := $(TEST_BIN_DIR)/test_all.testbin

##############################
# Derive compiler warning dump locations
##############################
WARNS_EXT := warnings.txt
CXX_WARNS := $(addprefix $(BUILD_DIR)/, ${CXX_SRCS:.cpp=.o.$(WARNS_EXT)})
CU_WARNS := $(addprefix $(BUILD_DIR)/cuda/, ${CU_SRCS:.cu=.o.$(WARNS_EXT)})
TOOL_WARNS := $(addprefix $(BUILD_DIR)/, ${TOOL_SRCS:.cpp=.o.$(WARNS_EXT)})
EXAMPLE_WARNS := $(addprefix $(BUILD_DIR)/, ${EXAMPLE_SRCS:.cpp=.o.$(WARNS_EXT)})
TEST_WARNS := $(addprefix $(BUILD_DIR)/, ${TEST_SRCS:.cpp=.o.$(WARNS_EXT)})
TEST_CU_WARNS := $(addprefix $(BUILD_DIR)/cuda/, ${TEST_CU_SRCS:.cu=.o.$(WARNS_EXT)})
ALL_CXX_WARNS := $(CXX_WARNS) $(TOOL_WARNS) $(EXAMPLE_WARNS) $(TEST_WARNS)
ALL_CU_WARNS := $(CU_WARNS) $(TEST_CU_WARNS)
ALL_WARNS := $(ALL_CXX_WARNS) $(ALL_CU_WARNS)

EMPTY_WARN_REPORT := $(BUILD_DIR)/.$(WARNS_EXT)
NONEMPTY_WARN_REPORT := $(BUILD_DIR)/$(WARNS_EXT)

##############################
# Derive include and lib directories
##############################
CUDA_INCLUDE_DIR := $(CUDA_DIR)/include

CUDA_LIB_DIR :=
# add <cuda>/lib64 only if it exists
ifneq ("$(wildcard $(CUDA_DIR)/lib64)","")
	CUDA_LIB_DIR += $(CUDA_DIR)/lib64
endif
CUDA_LIB_DIR += $(CUDA_DIR)/lib

INCLUDE_DIRS += $(BUILD_INCLUDE_DIR) ./src ./include
ifneq ($(CPU_ONLY), 1)
	INCLUDE_DIRS += $(CUDA_INCLUDE_DIR)
	LIBRARY_DIRS += $(CUDA_LIB_DIR)
	LIBRARIES := cudart cublas curand
endif
<<<<<<< HEAD
LIBRARIES += glog gflags protobuf leveldb snappy \
	lmdb boost_system boost_chrono hdf5_hl hdf5 m \
	opencv_core opencv_highgui opencv_imgproc
PYTHON_LIBRARIES := boost_python python2.7
=======

LIBRARIES += glog gflags protobuf boost_system boost_filesystem m hdf5_hl hdf5

# handle IO dependencies
USE_LEVELDB ?= 1
USE_LMDB ?= 1
USE_OPENCV ?= 1

ifeq ($(USE_LEVELDB), 1)
	LIBRARIES += leveldb snappy
endif
ifeq ($(USE_LMDB), 1)
	LIBRARIES += lmdb
endif
ifeq ($(USE_OPENCV), 1)
	LIBRARIES += opencv_core opencv_highgui opencv_imgproc 

	ifeq ($(OPENCV_VERSION), 3)
		LIBRARIES += opencv_imgcodecs
	endif
		
endif
PYTHON_LIBRARIES ?= boost_python python2.7
>>>>>>> 4541f890
WARNINGS := -Wall -Wno-sign-compare

##############################
# Set build directories
##############################

DISTRIBUTE_DIR ?= distribute
DISTRIBUTE_SUBDIRS := $(DISTRIBUTE_DIR)/bin $(DISTRIBUTE_DIR)/lib
DIST_ALIASES := dist
ifneq ($(strip $(DISTRIBUTE_DIR)),distribute)
		DIST_ALIASES += distribute
endif

ALL_BUILD_DIRS := $(sort $(BUILD_DIR) $(addprefix $(BUILD_DIR)/, $(SRC_DIRS)) \
	$(addprefix $(BUILD_DIR)/cuda/, $(SRC_DIRS)) \
	$(LIB_BUILD_DIR) $(TEST_BIN_DIR) $(PY_PROTO_BUILD_DIR) $(LINT_OUTPUT_DIR) \
	$(DISTRIBUTE_SUBDIRS) $(PROTO_BUILD_INCLUDE_DIR))

##############################
# Set directory for Doxygen-generated documentation
##############################
DOXYGEN_CONFIG_FILE ?= ./.Doxyfile
# should be the same as OUTPUT_DIRECTORY in the .Doxyfile
DOXYGEN_OUTPUT_DIR ?= ./doxygen
DOXYGEN_COMMAND ?= doxygen
# All the files that might have Doxygen documentation.
DOXYGEN_SOURCES := $(shell find \
	src/$(PROJECT) \
	include/$(PROJECT) \
	python/ \
	matlab/ \
	examples \
	tools \
	-name "*.cpp" -or -name "*.hpp" -or -name "*.cu" -or -name "*.cuh" -or \
        -name "*.py" -or -name "*.m")
DOXYGEN_SOURCES += $(DOXYGEN_CONFIG_FILE)


##############################
# Configure build
##############################

# Determine platform
UNAME := $(shell uname -s)
ifeq ($(UNAME), Linux)
	LINUX := 1
else ifeq ($(UNAME), Darwin)
	OSX := 1
	OSX_MAJOR_VERSION := $(shell sw_vers -productVersion | cut -f 1 -d .)
	OSX_MINOR_VERSION := $(shell sw_vers -productVersion | cut -f 2 -d .)
endif

# Linux
ifeq ($(LINUX), 1)
	CXX ?= /usr/bin/g++
	GCCVERSION := $(shell $(CXX) -dumpversion | cut -f1,2 -d.)
	# older versions of gcc are too dumb to build boost with -Wuninitalized
	ifeq ($(shell echo | awk '{exit $(GCCVERSION) < 4.6;}'), 1)
		WARNINGS += -Wno-uninitialized
	endif
	# boost::thread is reasonably called boost_thread (compare OS X)
	# We will also explicitly add stdc++ to the link target.
	LIBRARIES += boost_thread stdc++
	VERSIONFLAGS += -Wl,-soname,$(DYNAMIC_VERSIONED_NAME_SHORT) -Wl,-rpath,$(ORIGIN)/../lib
endif

# OS X:
# clang++ instead of g++
# libstdc++ for NVCC compatibility on OS X >= 10.9 with CUDA < 7.0
ifeq ($(OSX), 1)
	CXX := /usr/bin/clang++
	ifneq ($(CPU_ONLY), 1)
		CUDA_VERSION := $(shell $(CUDA_DIR)/bin/nvcc -V | grep -o 'release \d' | grep -o '\d')
		ifeq ($(shell echo | awk '{exit $(CUDA_VERSION) < 7.0;}'), 1)
			CXXFLAGS += -stdlib=libstdc++
			LINKFLAGS += -stdlib=libstdc++
		endif
		# clang throws this warning for cuda headers
		WARNINGS += -Wno-unneeded-internal-declaration
		# 10.11 strips DYLD_* env vars so link CUDA (rpath is available on 10.5+)
		OSX_10_OR_LATER   := $(shell [ $(OSX_MAJOR_VERSION) -ge 10 ] && echo true)
		OSX_10_5_OR_LATER := $(shell [ $(OSX_MINOR_VERSION) -ge 5 ] && echo true)
		ifeq ($(OSX_10_OR_LATER),true)
			ifeq ($(OSX_10_5_OR_LATER),true)
				LDFLAGS += -Wl,-rpath,$(CUDA_LIB_DIR)
			endif
		endif
	endif
	# gtest needs to use its own tuple to not conflict with clang
	COMMON_FLAGS += -DGTEST_USE_OWN_TR1_TUPLE=1
	# boost::thread is called boost_thread-mt to mark multithreading on OS X
	LIBRARIES += boost_thread-mt
	# we need to explicitly ask for the rpath to be obeyed
	ORIGIN := @loader_path
	VERSIONFLAGS += -Wl,-install_name,@rpath/$(DYNAMIC_VERSIONED_NAME_SHORT) -Wl,-rpath,$(ORIGIN)/../../build/lib
else
	ORIGIN := \$$ORIGIN
endif

# Custom compiler
ifdef CUSTOM_CXX
	CXX := $(CUSTOM_CXX)
endif

# Static linking
ifneq (,$(findstring clang++,$(CXX)))
	STATIC_LINK_COMMAND := -Wl,-force_load $(STATIC_NAME)
else ifneq (,$(findstring g++,$(CXX)))
	STATIC_LINK_COMMAND := -Wl,--whole-archive $(STATIC_NAME) -Wl,--no-whole-archive
else
  # The following line must not be indented with a tab, since we are not inside a target
  $(error Cannot static link with the $(CXX) compiler)
endif

# Debugging
ifeq ($(DEBUG), 1)
	COMMON_FLAGS += -DDEBUG -g -O0
	NVCCFLAGS += -G
else
	COMMON_FLAGS += -DNDEBUG -O2
endif

# cuDNN acceleration configuration.
ifeq ($(USE_CUDNN), 1)
	LIBRARIES += cudnn
	COMMON_FLAGS += -DUSE_CUDNN
endif

# configure IO libraries
ifeq ($(USE_OPENCV), 1)
	COMMON_FLAGS += -DUSE_OPENCV
endif
ifeq ($(USE_LEVELDB), 1)
	COMMON_FLAGS += -DUSE_LEVELDB
endif
ifeq ($(USE_LMDB), 1)
	COMMON_FLAGS += -DUSE_LMDB
ifeq ($(ALLOW_LMDB_NOLOCK), 1)
	COMMON_FLAGS += -DALLOW_LMDB_NOLOCK
endif
endif

# CPU-only configuration
ifeq ($(CPU_ONLY), 1)
	OBJS := $(PROTO_OBJS) $(CXX_OBJS)
	TEST_OBJS := $(TEST_CXX_OBJS)
	TEST_BINS := $(TEST_CXX_BINS)
	ALL_WARNS := $(ALL_CXX_WARNS)
	TEST_FILTER := --gtest_filter="-*GPU*"
	COMMON_FLAGS += -DCPU_ONLY
endif

# Python layer support
ifeq ($(WITH_PYTHON_LAYER), 1)
	COMMON_FLAGS += -DWITH_PYTHON_LAYER
	LIBRARIES += $(PYTHON_LIBRARIES)
endif

# BLAS configuration (default = ATLAS)
BLAS ?= atlas
ifeq ($(BLAS), mkl)
	# MKL
	LIBRARIES += mkl_rt
	COMMON_FLAGS += -DUSE_MKL
	MKL_DIR ?= /opt/intel/mkl
	BLAS_INCLUDE ?= $(MKL_DIR)/include
	BLAS_LIB ?= $(MKL_DIR)/lib $(MKL_DIR)/lib/intel64
else ifeq ($(BLAS), open)
	# OpenBLAS
	LIBRARIES += openblas
else
	# ATLAS
	ifeq ($(LINUX), 1)
		ifeq ($(BLAS), atlas)
			# Linux simply has cblas and atlas
			LIBRARIES += cblas atlas
		endif
	else ifeq ($(OSX), 1)
		# OS X packages atlas as the vecLib framework
		LIBRARIES += cblas
		# 10.10 has accelerate while 10.9 has veclib
		XCODE_CLT_VER := $(shell pkgutil --pkg-info=com.apple.pkg.CLTools_Executables | grep 'version' | sed 's/[^0-9]*\([0-9]\).*/\1/')
		XCODE_CLT_GEQ_6 := $(shell [ $(XCODE_CLT_VER) -gt 5 ] && echo 1)
		ifeq ($(XCODE_CLT_GEQ_6), 1)
			BLAS_INCLUDE ?= /System/Library/Frameworks/Accelerate.framework/Versions/Current/Frameworks/vecLib.framework/Headers/
			LDFLAGS += -framework Accelerate
		else
			BLAS_INCLUDE ?= /System/Library/Frameworks/vecLib.framework/Versions/Current/Headers/
			LDFLAGS += -framework vecLib
		endif
	endif
endif
INCLUDE_DIRS += $(BLAS_INCLUDE)
LIBRARY_DIRS += $(BLAS_LIB)

LIBRARY_DIRS += $(LIB_BUILD_DIR)

# Adding LazyTable library
LIBRARIES += lazytablemodule_shared
# LIBRARIES += lazytablemodule
LIBRARY_DIRS += ../../flat-map
INCLUDE_DIRS += ../../lazy-table-module/include

# Automatic dependency generation (nvcc is handled separately)
CXXFLAGS += -MMD -MP

# Complete build flags.
COMMON_FLAGS += $(foreach includedir,$(INCLUDE_DIRS),-I$(includedir))
CXXFLAGS += -pthread -fPIC $(COMMON_FLAGS) $(WARNINGS)
NVCCFLAGS += -ccbin=$(CXX) -Xcompiler -fPIC $(COMMON_FLAGS)
# mex may invoke an older gcc that is too liberal with -Wuninitalized
MATLAB_CXXFLAGS := $(CXXFLAGS) -Wno-uninitialized
LINKFLAGS += -pthread -fPIC $(COMMON_FLAGS) $(WARNINGS)

USE_PKG_CONFIG ?= 0
ifeq ($(USE_PKG_CONFIG), 1)
	PKG_CONFIG := $(shell pkg-config opencv --libs)
else
	PKG_CONFIG :=
endif
LDFLAGS += $(foreach librarydir,$(LIBRARY_DIRS),-L$(librarydir)) $(PKG_CONFIG) \
		$(foreach library,$(LIBRARIES),-l$(library))
PYTHON_LDFLAGS := $(LDFLAGS) $(foreach library,$(PYTHON_LIBRARIES),-l$(library))

$(info $$LINKFLAGS is [${LINKFLAGS}])
$(info $$PROJECT is [${PROJECT}])
$(info $$LDFLAGS is [${LDFLAGS}])
$(info $$ORIGIN is [${ORIGIN}])

# 'superclean' target recursively* deletes all files ending with an extension
# in $(SUPERCLEAN_EXTS) below.  This may be useful if you've built older
# versions of Caffe that do not place all generated files in a location known
# to the 'clean' target.
#
# 'supercleanlist' will list the files to be deleted by make superclean.
#
# * Recursive with the exception that symbolic links are never followed, per the
# default behavior of 'find'.
SUPERCLEAN_EXTS := .so .a .o .bin .testbin .pb.cc .pb.h _pb2.py .cuo

# Set the sub-targets of the 'everything' target.
EVERYTHING_TARGETS := all py$(PROJECT) test warn lint
# Only build matcaffe as part of "everything" if MATLAB_DIR is specified.
ifneq ($(MATLAB_DIR),)
	EVERYTHING_TARGETS += mat$(PROJECT)
endif

##############################
# Define build targets
##############################
.PHONY: all lib test clean docs linecount lint lintclean tools examples $(DIST_ALIASES) \
	py mat py$(PROJECT) mat$(PROJECT) proto runtest \
	superclean supercleanlist supercleanfiles warn everything

all: lib tools examples

lib: $(STATIC_NAME) $(DYNAMIC_NAME)

everything: $(EVERYTHING_TARGETS)

linecount:
	cloc --read-lang-def=$(PROJECT).cloc \
		src/$(PROJECT) include/$(PROJECT) tools examples \
		python matlab

lint: $(EMPTY_LINT_REPORT)

lintclean:
	@ $(RM) -r $(LINT_OUTPUT_DIR) $(EMPTY_LINT_REPORT) $(NONEMPTY_LINT_REPORT)

docs: $(DOXYGEN_OUTPUT_DIR)
	@ cd ./docs ; ln -sfn ../$(DOXYGEN_OUTPUT_DIR)/html doxygen

$(DOXYGEN_OUTPUT_DIR): $(DOXYGEN_CONFIG_FILE) $(DOXYGEN_SOURCES)
	$(DOXYGEN_COMMAND) $(DOXYGEN_CONFIG_FILE)

$(EMPTY_LINT_REPORT): $(LINT_OUTPUTS) | $(BUILD_DIR)
	@ cat $(LINT_OUTPUTS) > $@
	@ if [ -s "$@" ]; then \
		cat $@; \
		mv $@ $(NONEMPTY_LINT_REPORT); \
		echo "Found one or more lint errors."; \
		exit 1; \
	  fi; \
	  $(RM) $(NONEMPTY_LINT_REPORT); \
	  echo "No lint errors!";

$(LINT_OUTPUTS): $(LINT_OUTPUT_DIR)/%.lint.txt : % $(LINT_SCRIPT) | $(LINT_OUTPUT_DIR)
	@ mkdir -p $(dir $@)
	@ python $(LINT_SCRIPT) $< 2>&1 \
		| grep -v "^Done processing " \
		| grep -v "^Total errors found: 0" \
		> $@ \
		|| true

test: $(TEST_ALL_BIN) $(TEST_ALL_DYNLINK_BIN) $(TEST_BINS)

tools: $(TOOL_BINS) $(TOOL_BIN_LINKS)

examples: $(EXAMPLE_BINS)

py$(PROJECT): py

py: $(PY$(PROJECT)_SO) $(PROTO_GEN_PY)

$(PY$(PROJECT)_SO): $(PY$(PROJECT)_SRC) $(PY$(PROJECT)_HXX) | $(DYNAMIC_NAME)
	@ echo CXX/LD -o $@ $<
	$(Q)$(CXX) -shared -o $@ $(PY$(PROJECT)_SRC) \
<<<<<<< HEAD
		-o $@ $(LINKFLAGS) -l$(PROJECT) $(PYTHON_LDFLAGS) \
		-Wl,-rpath,$(ORIGIN)/../../build/lib \
		-Wl,-rpath,$(ORIGIN)/../../../../flat-map
=======
		-o $@ $(LINKFLAGS) -l$(LIBRARY_NAME) $(PYTHON_LDFLAGS) \
		-Wl,-rpath,$(ORIGIN)/../../build/lib
>>>>>>> 4541f890

mat$(PROJECT): mat

mat: $(MAT$(PROJECT)_SO)

$(MAT$(PROJECT)_SO): $(MAT$(PROJECT)_SRC) $(STATIC_NAME)
	@ if [ -z "$(MATLAB_DIR)" ]; then \
		echo "MATLAB_DIR must be specified in $(CONFIG_FILE)" \
			"to build mat$(PROJECT)."; \
		exit 1; \
	fi
	@ echo MEX $<
	$(Q)$(MATLAB_DIR)/bin/mex $(MAT$(PROJECT)_SRC) \
			CXX="$(CXX)" \
			CXXFLAGS="\$$CXXFLAGS $(MATLAB_CXXFLAGS)" \
			CXXLIBS="\$$CXXLIBS $(STATIC_LINK_COMMAND) $(LDFLAGS)" -output $@
	@ if [ -f "$(PROJECT)_.d" ]; then \
		mv -f $(PROJECT)_.d $(BUILD_DIR)/${MAT$(PROJECT)_SO:.$(MAT_SO_EXT)=.d}; \
	fi

runtest: $(TEST_ALL_BIN)
	$(TOOL_BUILD_DIR)/caffe
	$(TEST_ALL_BIN) $(TEST_GPUID) --gtest_shuffle $(TEST_FILTER)

pytest: py
	cd python; python -m unittest discover -s caffe/test

mattest: mat
	cd matlab; $(MATLAB_DIR)/bin/matlab -nodisplay -r 'caffe.run_tests(), exit()'

warn: $(EMPTY_WARN_REPORT)

$(EMPTY_WARN_REPORT): $(ALL_WARNS) | $(BUILD_DIR)
	@ cat $(ALL_WARNS) > $@
	@ if [ -s "$@" ]; then \
		cat $@; \
		mv $@ $(NONEMPTY_WARN_REPORT); \
		echo "Compiler produced one or more warnings."; \
		exit 1; \
	  fi; \
	  $(RM) $(NONEMPTY_WARN_REPORT); \
	  echo "No compiler warnings!";

$(ALL_WARNS): %.o.$(WARNS_EXT) : %.o

$(BUILD_DIR_LINK): $(BUILD_DIR)/.linked

# Create a target ".linked" in this BUILD_DIR to tell Make that the "build" link
# is currently correct, then delete the one in the OTHER_BUILD_DIR in case it
# exists and $(DEBUG) is toggled later.
$(BUILD_DIR)/.linked:
	@ mkdir -p $(BUILD_DIR)
	@ $(RM) $(OTHER_BUILD_DIR)/.linked
	@ $(RM) -r $(BUILD_DIR_LINK)
	@ ln -s $(BUILD_DIR) $(BUILD_DIR_LINK)
	@ touch $@

$(ALL_BUILD_DIRS): | $(BUILD_DIR_LINK)
	@ mkdir -p $@

$(DYNAMIC_NAME): $(OBJS) | $(LIB_BUILD_DIR)
	@ echo LD -o $@
	$(Q)$(CXX) -shared -o $@ $(OBJS) $(VERSIONFLAGS) $(LINKFLAGS) $(LDFLAGS)
	@ cd $(BUILD_DIR)/lib; rm -f $(DYNAMIC_NAME_SHORT);   ln -s $(DYNAMIC_VERSIONED_NAME_SHORT) $(DYNAMIC_NAME_SHORT)

$(STATIC_NAME): $(OBJS) | $(LIB_BUILD_DIR)
	@ echo AR -o $@
	$(Q)ar rcs $@ $(OBJS)

$(BUILD_DIR)/%.o: %.cpp | $(ALL_BUILD_DIRS)
	@ echo CXX $<
	$(Q)$(CXX) $< $(CXXFLAGS) -c -o $@ 2> $@.$(WARNS_EXT) \
		|| (cat $@.$(WARNS_EXT); exit 1)
	@ cat $@.$(WARNS_EXT)

$(PROTO_BUILD_DIR)/%.pb.o: $(PROTO_BUILD_DIR)/%.pb.cc $(PROTO_GEN_HEADER) \
		| $(PROTO_BUILD_DIR)
	@ echo CXX $<
	$(Q)$(CXX) $< $(CXXFLAGS) -c -o $@ 2> $@.$(WARNS_EXT) \
		|| (cat $@.$(WARNS_EXT); exit 1)
	@ cat $@.$(WARNS_EXT)

$(BUILD_DIR)/cuda/%.o: %.cu | $(ALL_BUILD_DIRS)
	@ echo NVCC $<
	$(Q)$(CUDA_DIR)/bin/nvcc $(NVCCFLAGS) $(CUDA_ARCH) -M $< -o ${@:.o=.d} \
		-odir $(@D)
	$(Q)$(CUDA_DIR)/bin/nvcc $(NVCCFLAGS) $(CUDA_ARCH) -c $< -o $@ 2> $@.$(WARNS_EXT) \
		|| (cat $@.$(WARNS_EXT); exit 1)
	@ cat $@.$(WARNS_EXT)

$(TEST_ALL_BIN): $(TEST_MAIN_SRC) $(TEST_OBJS) $(GTEST_OBJ) \
		| $(DYNAMIC_NAME) $(TEST_BIN_DIR)
	@ echo CXX/LD -o $@ $<
	$(Q)$(CXX) $(TEST_MAIN_SRC) $(TEST_OBJS) $(GTEST_OBJ) \
<<<<<<< HEAD
		-o $@ $(LINKFLAGS) $(LDFLAGS) -l$(PROJECT) -Wl,-rpath,$(ORIGIN)/../lib \
		-Wl,-rpath,$(ORIGIN)/../../../../flat-map
=======
		-o $@ $(LINKFLAGS) $(LDFLAGS) -l$(LIBRARY_NAME) -Wl,-rpath,$(ORIGIN)/../lib
>>>>>>> 4541f890

$(TEST_CU_BINS): $(TEST_BIN_DIR)/%.testbin: $(TEST_CU_BUILD_DIR)/%.o \
	$(GTEST_OBJ) | $(DYNAMIC_NAME) $(TEST_BIN_DIR)
	@ echo LD $<
	$(Q)$(CXX) $(TEST_MAIN_SRC) $< $(GTEST_OBJ) \
<<<<<<< HEAD
		-o $@ $(LINKFLAGS) $(LDFLAGS) -l$(PROJECT) -Wl,-rpath,$(ORIGIN)/../lib \
		-Wl,-rpath,$(ORIGIN)/../../../../flat-map
=======
		-o $@ $(LINKFLAGS) $(LDFLAGS) -l$(LIBRARY_NAME) -Wl,-rpath,$(ORIGIN)/../lib
>>>>>>> 4541f890

$(TEST_CXX_BINS): $(TEST_BIN_DIR)/%.testbin: $(TEST_CXX_BUILD_DIR)/%.o \
	$(GTEST_OBJ) | $(DYNAMIC_NAME) $(TEST_BIN_DIR)
	@ echo LD $<
	$(Q)$(CXX) $(TEST_MAIN_SRC) $< $(GTEST_OBJ) \
<<<<<<< HEAD
		-o $@ $(LINKFLAGS) $(LDFLAGS) -l$(PROJECT) -Wl,-rpath,$(ORIGIN)/../lib \
		-Wl,-rpath,$(ORIGIN)/../../../../flat-map
=======
		-o $@ $(LINKFLAGS) $(LDFLAGS) -l$(LIBRARY_NAME) -Wl,-rpath,$(ORIGIN)/../lib
>>>>>>> 4541f890

# Target for extension-less symlinks to tool binaries with extension '*.bin'.
$(TOOL_BUILD_DIR)/%: $(TOOL_BUILD_DIR)/%.bin | $(TOOL_BUILD_DIR)
	@ $(RM) $@
	@ ln -s $(notdir $<) $@

$(TOOL_BINS): %.bin : %.o | $(DYNAMIC_NAME)
	@ echo CXX/LD -o $@
<<<<<<< HEAD
	$(Q)$(CXX) $< -o $@ $(LINKFLAGS) -l$(PROJECT) $(LDFLAGS) \
		-Wl,-rpath,$(ORIGIN)/../lib \
		-Wl,-rpath,$(ORIGIN)/../../../../flat-map

$(EXAMPLE_BINS): %.bin : %.o | $(DYNAMIC_NAME)
	@ echo CXX/LD -o $@
	$(Q)$(CXX) $< -o $@ $(LINKFLAGS) -l$(PROJECT) $(LDFLAGS) \
		-Wl,-rpath,$(ORIGIN)/../../lib \
		-Wl,-rpath,$(ORIGIN)/../../../../../flat-map
=======
	$(Q)$(CXX) $< -o $@ $(LINKFLAGS) -l$(LIBRARY_NAME) $(LDFLAGS) \
		-Wl,-rpath,$(ORIGIN)/../lib

$(EXAMPLE_BINS): %.bin : %.o | $(DYNAMIC_NAME)
	@ echo CXX/LD -o $@
	$(Q)$(CXX) $< -o $@ $(LINKFLAGS) -l$(LIBRARY_NAME) $(LDFLAGS) \
		-Wl,-rpath,$(ORIGIN)/../../lib
>>>>>>> 4541f890

proto: $(PROTO_GEN_CC) $(PROTO_GEN_HEADER)

$(PROTO_BUILD_DIR)/%.pb.cc $(PROTO_BUILD_DIR)/%.pb.h : \
		$(PROTO_SRC_DIR)/%.proto | $(PROTO_BUILD_DIR)
	@ echo PROTOC $<
	$(Q)protoc --proto_path=$(PROTO_SRC_DIR) --cpp_out=$(PROTO_BUILD_DIR) $<

$(PY_PROTO_BUILD_DIR)/%_pb2.py : $(PROTO_SRC_DIR)/%.proto \
		$(PY_PROTO_INIT) | $(PY_PROTO_BUILD_DIR)
	@ echo PROTOC \(python\) $<
	$(Q)protoc --proto_path=$(PROTO_SRC_DIR) --python_out=$(PY_PROTO_BUILD_DIR) $<

$(PY_PROTO_INIT): | $(PY_PROTO_BUILD_DIR)
	touch $(PY_PROTO_INIT)

clean:
	@- $(RM) -rf $(ALL_BUILD_DIRS)
	@- $(RM) -rf $(OTHER_BUILD_DIR)
	@- $(RM) -rf $(BUILD_DIR_LINK)
	@- $(RM) -rf $(DISTRIBUTE_DIR)
	@- $(RM) $(PY$(PROJECT)_SO)
	@- $(RM) $(MAT$(PROJECT)_SO)

supercleanfiles:
	$(eval SUPERCLEAN_FILES := $(strip \
			$(foreach ext,$(SUPERCLEAN_EXTS), $(shell find . -name '*$(ext)' \
			-not -path './data/*'))))

supercleanlist: supercleanfiles
	@ \
	if [ -z "$(SUPERCLEAN_FILES)" ]; then \
		echo "No generated files found."; \
	else \
		echo $(SUPERCLEAN_FILES) | tr ' ' '\n'; \
	fi

superclean: clean supercleanfiles
	@ \
	if [ -z "$(SUPERCLEAN_FILES)" ]; then \
		echo "No generated files found."; \
	else \
		echo "Deleting the following generated files:"; \
		echo $(SUPERCLEAN_FILES) | tr ' ' '\n'; \
		$(RM) $(SUPERCLEAN_FILES); \
	fi

$(DIST_ALIASES): $(DISTRIBUTE_DIR)

$(DISTRIBUTE_DIR): all py | $(DISTRIBUTE_SUBDIRS)
	# add proto
	cp -r src/caffe/proto $(DISTRIBUTE_DIR)/
	# add include
	cp -r include $(DISTRIBUTE_DIR)/
	mkdir -p $(DISTRIBUTE_DIR)/include/caffe/proto
	cp $(PROTO_GEN_HEADER_SRCS) $(DISTRIBUTE_DIR)/include/caffe/proto
	# add tool and example binaries
	cp $(TOOL_BINS) $(DISTRIBUTE_DIR)/bin
	cp $(EXAMPLE_BINS) $(DISTRIBUTE_DIR)/bin
	# add libraries
	cp $(STATIC_NAME) $(DISTRIBUTE_DIR)/lib
	install -m 644 $(DYNAMIC_NAME) $(DISTRIBUTE_DIR)/lib
	cd $(DISTRIBUTE_DIR)/lib; rm -f $(DYNAMIC_NAME_SHORT);   ln -s $(DYNAMIC_VERSIONED_NAME_SHORT) $(DYNAMIC_NAME_SHORT)
	# add python - it's not the standard way, indeed...
	cp -r python $(DISTRIBUTE_DIR)/python

-include $(DEPS)<|MERGE_RESOLUTION|>--- conflicted
+++ resolved
@@ -177,14 +177,8 @@
 	LIBRARY_DIRS += $(CUDA_LIB_DIR)
 	LIBRARIES := cudart cublas curand
 endif
-<<<<<<< HEAD
-LIBRARIES += glog gflags protobuf leveldb snappy \
-	lmdb boost_system boost_chrono hdf5_hl hdf5 m \
-	opencv_core opencv_highgui opencv_imgproc
-PYTHON_LIBRARIES := boost_python python2.7
-=======
-
-LIBRARIES += glog gflags protobuf boost_system boost_filesystem m hdf5_hl hdf5
+
+LIBRARIES += glog gflags protobuf boost_system boost_chrono boost_filesystem m hdf5_hl hdf5
 
 # handle IO dependencies
 USE_LEVELDB ?= 1
@@ -206,7 +200,6 @@
 		
 endif
 PYTHON_LIBRARIES ?= boost_python python2.7
->>>>>>> 4541f890
 WARNINGS := -Wall -Wno-sign-compare
 
 ##############################
@@ -515,14 +508,9 @@
 $(PY$(PROJECT)_SO): $(PY$(PROJECT)_SRC) $(PY$(PROJECT)_HXX) | $(DYNAMIC_NAME)
 	@ echo CXX/LD -o $@ $<
 	$(Q)$(CXX) -shared -o $@ $(PY$(PROJECT)_SRC) \
-<<<<<<< HEAD
-		-o $@ $(LINKFLAGS) -l$(PROJECT) $(PYTHON_LDFLAGS) \
+		-o $@ $(LINKFLAGS) -l$(LIBRARY_NAME) $(PYTHON_LDFLAGS) \
 		-Wl,-rpath,$(ORIGIN)/../../build/lib \
 		-Wl,-rpath,$(ORIGIN)/../../../../flat-map
-=======
-		-o $@ $(LINKFLAGS) -l$(LIBRARY_NAME) $(PYTHON_LDFLAGS) \
-		-Wl,-rpath,$(ORIGIN)/../../build/lib
->>>>>>> 4541f890
 
 mat$(PROJECT): mat
 
@@ -617,34 +605,25 @@
 		| $(DYNAMIC_NAME) $(TEST_BIN_DIR)
 	@ echo CXX/LD -o $@ $<
 	$(Q)$(CXX) $(TEST_MAIN_SRC) $(TEST_OBJS) $(GTEST_OBJ) \
-<<<<<<< HEAD
-		-o $@ $(LINKFLAGS) $(LDFLAGS) -l$(PROJECT) -Wl,-rpath,$(ORIGIN)/../lib \
+		-o $@ $(LINKFLAGS) $(LDFLAGS) -l$(LIBRARY_NAME) \
+		-Wl,-rpath,$(ORIGIN)/../lib \
 		-Wl,-rpath,$(ORIGIN)/../../../../flat-map
-=======
-		-o $@ $(LINKFLAGS) $(LDFLAGS) -l$(LIBRARY_NAME) -Wl,-rpath,$(ORIGIN)/../lib
->>>>>>> 4541f890
 
 $(TEST_CU_BINS): $(TEST_BIN_DIR)/%.testbin: $(TEST_CU_BUILD_DIR)/%.o \
 	$(GTEST_OBJ) | $(DYNAMIC_NAME) $(TEST_BIN_DIR)
 	@ echo LD $<
 	$(Q)$(CXX) $(TEST_MAIN_SRC) $< $(GTEST_OBJ) \
-<<<<<<< HEAD
-		-o $@ $(LINKFLAGS) $(LDFLAGS) -l$(PROJECT) -Wl,-rpath,$(ORIGIN)/../lib \
+		-o $@ $(LINKFLAGS) $(LDFLAGS) -l$(LIBRARY_NAME) \
+		-Wl,-rpath,$(ORIGIN)/../lib \
 		-Wl,-rpath,$(ORIGIN)/../../../../flat-map
-=======
-		-o $@ $(LINKFLAGS) $(LDFLAGS) -l$(LIBRARY_NAME) -Wl,-rpath,$(ORIGIN)/../lib
->>>>>>> 4541f890
 
 $(TEST_CXX_BINS): $(TEST_BIN_DIR)/%.testbin: $(TEST_CXX_BUILD_DIR)/%.o \
 	$(GTEST_OBJ) | $(DYNAMIC_NAME) $(TEST_BIN_DIR)
 	@ echo LD $<
 	$(Q)$(CXX) $(TEST_MAIN_SRC) $< $(GTEST_OBJ) \
-<<<<<<< HEAD
-		-o $@ $(LINKFLAGS) $(LDFLAGS) -l$(PROJECT) -Wl,-rpath,$(ORIGIN)/../lib \
+		-o $@ $(LINKFLAGS) $(LDFLAGS) -l$(LIBRARY_NAME) \
+		-Wl,-rpath,$(ORIGIN)/../lib \
 		-Wl,-rpath,$(ORIGIN)/../../../../flat-map
-=======
-		-o $@ $(LINKFLAGS) $(LDFLAGS) -l$(LIBRARY_NAME) -Wl,-rpath,$(ORIGIN)/../lib
->>>>>>> 4541f890
 
 # Target for extension-less symlinks to tool binaries with extension '*.bin'.
 $(TOOL_BUILD_DIR)/%: $(TOOL_BUILD_DIR)/%.bin | $(TOOL_BUILD_DIR)
@@ -653,25 +632,15 @@
 
 $(TOOL_BINS): %.bin : %.o | $(DYNAMIC_NAME)
 	@ echo CXX/LD -o $@
-<<<<<<< HEAD
-	$(Q)$(CXX) $< -o $@ $(LINKFLAGS) -l$(PROJECT) $(LDFLAGS) \
+	$(Q)$(CXX) $< -o $@ $(LINKFLAGS) -l$(LIBRARY_NAME) $(LDFLAGS) \
 		-Wl,-rpath,$(ORIGIN)/../lib \
 		-Wl,-rpath,$(ORIGIN)/../../../../flat-map
-
-$(EXAMPLE_BINS): %.bin : %.o | $(DYNAMIC_NAME)
-	@ echo CXX/LD -o $@
-	$(Q)$(CXX) $< -o $@ $(LINKFLAGS) -l$(PROJECT) $(LDFLAGS) \
-		-Wl,-rpath,$(ORIGIN)/../../lib \
-		-Wl,-rpath,$(ORIGIN)/../../../../../flat-map
-=======
-	$(Q)$(CXX) $< -o $@ $(LINKFLAGS) -l$(LIBRARY_NAME) $(LDFLAGS) \
-		-Wl,-rpath,$(ORIGIN)/../lib
 
 $(EXAMPLE_BINS): %.bin : %.o | $(DYNAMIC_NAME)
 	@ echo CXX/LD -o $@
 	$(Q)$(CXX) $< -o $@ $(LINKFLAGS) -l$(LIBRARY_NAME) $(LDFLAGS) \
-		-Wl,-rpath,$(ORIGIN)/../../lib
->>>>>>> 4541f890
+		-Wl,-rpath,$(ORIGIN)/../lib \
+		-Wl,-rpath,$(ORIGIN)/../../../../flat-map
 
 proto: $(PROTO_GEN_CC) $(PROTO_GEN_HEADER)
 
